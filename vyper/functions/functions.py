import hashlib

from vyper import ast
from vyper.exceptions import (
    ConstancyViolationException,
    InvalidLiteralException,
    ParserException,
    StructureException,
    TypeMismatchException,
)
from vyper.parser.expr import (
    Expr,
)
from vyper.parser.parser_utils import (
    LLLnode,
    add_variable_offset,
    byte_array_to_num,
    get_length,
    get_number_as_fraction,
    getpos,
    make_byte_array_copier,
    make_byte_slice_copier,
    unwrap_location,
)
from vyper.signatures.function_signature import (
    VariableRecord,
)
from vyper.types import (
    BaseType,
    ByteArrayLike,
    ByteArrayType,
    ListType,
    StringType,
    TupleType,
    are_units_compatible,
    get_size_of_type,
    is_base_type,
)
from vyper.types.convert import (
    convert,
)
from vyper.utils import (
    DECIMAL_DIVISOR,
    RLP_DECODER_ADDRESS,
    MemoryPositions,
    SizeLimits,
    bytes_to_int,
    fourbytes_to_int,
    sha3,
)

from .signatures import (
    Optional,
    signature,
)

SHA256_ADDRESS = 2
SHA256_BASE_GAS = 60
SHA256_PER_WORD_GAS = 12


def enforce_units(typ, obj, expected):
    if not are_units_compatible(typ, expected):
        raise TypeMismatchException("Invalid units", obj)


def get_keyword(expr, keyword):
    for kw in expr.keywords:
        if kw.arg == keyword:
            return kw.value
    # This should never happen, as kwargs['value'] will KeyError first.
    # Leaving exception for other use cases.
    raise Exception("Keyword %s not found" % keyword)  # pragma: no cover


@signature('decimal')
def floor(expr, args, kwargs, context):
    return LLLnode.from_list(
        [
            'if',
            ['slt', args[0], 0],
            ['sdiv', ['sub', args[0], DECIMAL_DIVISOR - 1], DECIMAL_DIVISOR],
            ['sdiv', args[0], DECIMAL_DIVISOR]
        ],
        typ=BaseType('int128', args[0].typ.unit, args[0].typ.positional),
        pos=getpos(expr)
    )


@signature('decimal')
def ceil(expr, args, kwards, context):
    return LLLnode.from_list(
        [
            'if',
            ['slt', args[0], 0],
            ['sdiv', args[0], DECIMAL_DIVISOR],
            ['sdiv', ['add', args[0], DECIMAL_DIVISOR - 1], DECIMAL_DIVISOR]
        ],
        typ=BaseType('int128', args[0].typ.unit, args[0].typ.positional),
        pos=getpos(expr)
    )


@signature(('uint256', 'int128', 'decimal'))
def as_unitless_number(expr, args, kwargs, context):
    return LLLnode(
        value=args[0].value,
        args=args[0].args,
        typ=BaseType(args[0].typ.typ, {}),
        pos=getpos(expr),
    )


def _convert(expr, context):
    return convert(expr, context)


@signature(('bytes32', 'bytes', 'string'), start='int128', len='int128')
def _slice(expr, args, kwargs, context):

    sub, start, length = args[0], kwargs['start'], kwargs['len']
    if not are_units_compatible(start.typ, BaseType('int128')):
        raise TypeMismatchException("Type for slice start index must be a unitless number", expr)
    # Expression representing the length of the slice
    if not are_units_compatible(length.typ, BaseType('int128')):
        raise TypeMismatchException("Type for slice length must be a unitless number", expr)

    if is_base_type(sub.typ, 'bytes32'):
        if (start.typ.is_literal and length.typ.is_literal) and \
           not (0 <= start.value + length.value <= 32):
            raise InvalidLiteralException(
                'Invalid start / length values needs to be between 0 and 32.',
                expr,
            )
        sub_typ_maxlen = 32
    else:
        sub_typ_maxlen = sub.typ.maxlen

    # Get returntype string or bytes
    if isinstance(args[0].typ, ByteArrayType) or is_base_type(sub.typ, 'bytes32'):
        ReturnType = ByteArrayType
    else:
        ReturnType = StringType

    # Node representing the position of the output in memory
    np = context.new_placeholder(ReturnType(maxlen=sub_typ_maxlen + 32))
    placeholder_node = LLLnode.from_list(np, typ=sub.typ, location='memory')
    placeholder_plus_32_node = LLLnode.from_list(np + 32, typ=sub.typ, location='memory')
    # Copies over bytearray data
    if sub.location == 'storage':
        adj_sub = LLLnode.from_list(
            ['add', ['sha3_32', sub], ['add', ['div', '_start', 32], 1]],
            typ=sub.typ,
            location=sub.location,
        )
    else:
        adj_sub = LLLnode.from_list(
            ['add', sub, ['add', ['sub', '_start', ['mod', '_start', 32]], 32]],
            typ=sub.typ,
            location=sub.location,
        )

    if is_base_type(sub.typ, 'bytes32'):
        adj_sub = LLLnode.from_list(
            sub.args[0], typ=sub.typ, location="memory"
        )

    copier = make_byte_slice_copier(
        placeholder_plus_32_node,
        adj_sub,
        ['add', '_length', 32],
        sub_typ_maxlen,
        pos=getpos(expr),
    )
    # New maximum length in the type of the result
    newmaxlen = length.value if not len(length.args) else sub_typ_maxlen
    if is_base_type(sub.typ, 'bytes32'):
        maxlen = 32
    else:
        maxlen = ['mload', Expr(sub, context=context).lll_node]  # Retrieve length of the bytes.

    out = [
        'with', '_start', start, [
            'with', '_length', length, [
                'with', '_opos', ['add', placeholder_node, ['mod', '_start', 32]], [
                    'seq',
                    ['assert', ['le', ['add', '_start', '_length'], maxlen]],
                    copier,
                    ['mstore', '_opos', '_length'],
                    '_opos'
                ],
            ],
        ],
    ]
    return LLLnode.from_list(out, typ=ReturnType(newmaxlen), location='memory', pos=getpos(expr))


@signature(('bytes', 'string'))
def _len(expr, args, kwargs, context):
    return get_length(args[0])


def concat(expr, context):
    args = [Expr(arg, context).lll_node for arg in expr.args]
    if len(args) < 2:
        raise StructureException("Concat expects at least two arguments", expr)

    prev_type = ''
    for _, (expr_arg, arg) in enumerate(zip(expr.args, args)):
        if not isinstance(arg.typ, ByteArrayLike) and not is_base_type(arg.typ, 'bytes32'):
            raise TypeMismatchException("Concat expects string, bytes or bytes32 objects", expr_arg)

        current_type = (
            'bytes'
            if isinstance(arg.typ, ByteArrayType) or is_base_type(arg.typ, 'bytes32')
            else 'string'
        )
        if prev_type and current_type != prev_type:
            raise TypeMismatchException(
                (
                    "Concat expects consistant use of string or byte types, "
                    "user either bytes or string."
                ),
                expr_arg,
            )
        prev_type = current_type

    if current_type == 'string':
        ReturnType = StringType
    else:
        ReturnType = ByteArrayType

    # Maximum length of the output
    total_maxlen = sum([
        arg.typ.maxlen if isinstance(arg.typ, ByteArrayType) else 32 for arg in args
    ])
    # Node representing the position of the output in memory
    placeholder = context.new_placeholder(ReturnType(total_maxlen))
    # Object representing the output
    seq = []
    # For each argument we are concatenating...
    for arg in args:
        # Start pasting into a position the starts at zero, and keeps
        # incrementing as we concatenate arguments
        placeholder_node = LLLnode.from_list(
            ['add', placeholder, '_poz'],
            typ=ReturnType(total_maxlen),
            location='memory',
        )
        placeholder_node_plus_32 = LLLnode.from_list(
            ['add', ['add', placeholder, '_poz'], 32],
            typ=ReturnType(total_maxlen),
            location='memory',
        )
        if isinstance(arg.typ, ReturnType):
            # Ignore empty strings
            if arg.typ.maxlen == 0:
                continue
            # Get the length of the current argument
            if arg.location == "memory":
                length = LLLnode.from_list(['mload', '_arg'], typ=BaseType('int128'))
                argstart = LLLnode.from_list(
                    ['add', '_arg', 32],
                    typ=arg.typ,
                    location=arg.location,
                )
            elif arg.location == "storage":
                length = LLLnode.from_list(['sload', ['sha3_32', '_arg']], typ=BaseType('int128'))
                argstart = LLLnode.from_list(
                    ['add', ['sha3_32', '_arg'], 1],
                    typ=arg.typ,
                    location=arg.location,
                )
            # Make a copier to copy over data from that argument
            seq.append([
                'with', '_arg', arg, [
                    'seq',
                    make_byte_slice_copier(
                        placeholder_node_plus_32,
                        argstart,
                        length,
                        arg.typ.maxlen, pos=getpos(expr),
                    ),
                    # Change the position to start at the correct
                    # place to paste the next value
                    ['set', '_poz', ['add', '_poz', length]],
                ],
            ])
        else:
            seq.append([
                'seq',
                ['mstore', ['add', placeholder_node, 32], unwrap_location(arg)],
                ['set', '_poz', ['add', '_poz', 32]],
            ])
    # The position, after all arguments are processing, equals the total
    # length. Paste this in to make the output a proper bytearray
    seq.append(['mstore', placeholder, '_poz'])
    # Memory location of the output
    seq.append(placeholder)
    return LLLnode.from_list(
        ['with', '_poz', 0, ['seq'] + seq],
        typ=ReturnType(total_maxlen),
        location='memory',
        pos=getpos(expr),
        annotation='concat',
    )


@signature(('bytes_literal', 'str_literal', 'bytes', 'string', 'bytes32'))
def _sha3(expr, args, kwargs, context):
    sub = args[0]
    # Can hash literals
    if isinstance(sub, bytes):
        return LLLnode.from_list(
            bytes_to_int(sha3(sub)),
            typ=BaseType('bytes32'),
            pos=getpos(expr)
        )
    # Can hash bytes32 objects
    if is_base_type(sub.typ, 'bytes32'):
        return LLLnode.from_list(
            [
                'seq',
                ['mstore', MemoryPositions.FREE_VAR_SPACE, sub],
                ['sha3', MemoryPositions.FREE_VAR_SPACE, 32]
            ],
            typ=BaseType('bytes32'),
            pos=getpos(expr),
        )
    # Copy the data to an in-memory array
    if sub.location == "memory":
        # If we are hashing a value in memory, no need to copy it, just hash in-place
        return LLLnode.from_list(
            ['with', '_sub', sub, ['sha3', ['add', '_sub', 32], ['mload', '_sub']]],
            typ=BaseType('bytes32'),
            pos=getpos(expr),
        )
    elif sub.location == "storage":
        lengetter = LLLnode.from_list(['sload', ['sha3_32', '_sub']], typ=BaseType('int128'))
    else:
        # This should never happen, but just left here for future compiler-writers.
        raise Exception("Unsupported location: %s" % sub.location)  # pragma: no test
    placeholder = context.new_placeholder(sub.typ)
    placeholder_node = LLLnode.from_list(placeholder, typ=sub.typ, location='memory')
    copier = make_byte_array_copier(
        placeholder_node,
        LLLnode.from_list('_sub', typ=sub.typ, location=sub.location),
    )
    return LLLnode.from_list(
        [
            'with', '_sub', sub, [
                'seq',
                copier,
                ['sha3', ['add', placeholder, 32], lengetter]
            ],
        ],
        typ=BaseType('bytes32'),
        pos=getpos(expr)
    )


def _make_sha256_call(inp_start, inp_len, out_start, out_len):
    return [
        'assert', [
            'call',
            ['gas'],  # gas
            SHA256_ADDRESS,  # address
            0,  # value
            inp_start,
            inp_len,
            out_start,
            out_len
        ]
    ]


@signature(('bytes_literal', 'str_literal', 'bytes', 'string', 'bytes32'))
def sha256(expr, args, kwargs, context):
    sub = args[0]
    # Literal input
    if isinstance(sub, bytes):
        return LLLnode.from_list(
            bytes_to_int(hashlib.sha256(sub).digest()),
            typ=BaseType('bytes32'),
            pos=getpos(expr)
        )
    # bytes32 input
    elif is_base_type(sub.typ, 'bytes32'):
        return LLLnode.from_list(
            [
                'seq',
                ['mstore', MemoryPositions.FREE_VAR_SPACE, sub],
                _make_sha256_call(
                    inp_start=MemoryPositions.FREE_VAR_SPACE,
                    inp_len=32,
                    out_start=MemoryPositions.FREE_VAR_SPACE,
                    out_len=32
                ),
                ['mload', MemoryPositions.FREE_VAR_SPACE]  # push value onto stack
            ],
            typ=BaseType('bytes32'),
            pos=getpos(expr),
            add_gas_estimate=SHA256_BASE_GAS + 1 * SHA256_PER_WORD_GAS
        )
    # bytearay-like input
    if sub.location == "storage":
        # Copy storage to memory
        placeholder = context.new_placeholder(sub.typ)
        placeholder_node = LLLnode.from_list(placeholder, typ=sub.typ, location='memory')
        copier = make_byte_array_copier(
            placeholder_node,
            LLLnode.from_list('_sub', typ=sub.typ, location=sub.location),
        )
        return LLLnode.from_list(
            [
                'with', '_sub', sub, [
                    'seq',
                    copier,
                    _make_sha256_call(
                        inp_start=['add', placeholder, 32],
                        inp_len=['mload', placeholder],
                        out_start=MemoryPositions.FREE_VAR_SPACE,
                        out_len=32
                    ),
                    ['mload', MemoryPositions.FREE_VAR_SPACE]
                ],
            ],
            typ=BaseType('bytes32'),
            pos=getpos(expr),
            add_gas_estimate=SHA256_BASE_GAS + sub.typ.maxlen * SHA256_PER_WORD_GAS
        )
    elif sub.location == "memory":
        return LLLnode.from_list(
            [
                'with', '_sub', sub, [
                    'seq',
                    _make_sha256_call(
                        inp_start=['add', '_sub', 32],
                        inp_len=['mload', '_sub'],
                        out_start=MemoryPositions.FREE_VAR_SPACE,
                        out_len=32
                    ),
                    ['mload', MemoryPositions.FREE_VAR_SPACE]
                ]
            ],
            typ=BaseType('bytes32'),
            pos=getpos(expr),
            add_gas_estimate=SHA256_BASE_GAS + sub.typ.maxlen * SHA256_PER_WORD_GAS
        )
    else:
        # This should never happen, but just left here for future compiler-writers.
        raise Exception("Unsupported location: %s" % sub.location)  # pragma: no test


@signature('str_literal', 'name_literal')
def method_id(expr, args, kwargs, context):
    if b' ' in args[0]:
        raise TypeMismatchException('Invalid function signature no spaces allowed.')
    method_id = fourbytes_to_int(sha3(args[0])[:4])
    if args[1] == 'bytes32':
        return LLLnode(method_id, typ=BaseType('bytes32'), pos=getpos(expr))
    elif args[1] == 'bytes[4]':
        placeholder = LLLnode.from_list(context.new_placeholder(ByteArrayType(4)))
        return LLLnode.from_list(
            ['seq',
                ['mstore', ['add', placeholder, 4], method_id],
                ['mstore', placeholder, 4], placeholder],
            typ=ByteArrayType(4), location='memory', pos=getpos(expr))
    else:
        raise StructureException('Can only produce bytes32 or bytes[4] as outputs')


@signature('bytes32', 'uint256', 'uint256', 'uint256')
def ecrecover(expr, args, kwargs, context):
    placeholder_node = LLLnode.from_list(
        context.new_placeholder(ByteArrayType(128)), typ=ByteArrayType(128), location='memory'
    )
    return LLLnode.from_list([
        'seq',
        ['mstore', placeholder_node, args[0]],
        ['mstore', ['add', placeholder_node, 32], args[1]],
        ['mstore', ['add', placeholder_node, 64], args[2]],
        ['mstore', ['add', placeholder_node, 96], args[3]],
        ['pop', ['call', 3000, 1, 0, placeholder_node, 128, MemoryPositions.FREE_VAR_SPACE, 32]],
        ['mload', MemoryPositions.FREE_VAR_SPACE],
    ], typ=BaseType('address'), pos=getpos(expr))


def avo(arg, ind, pos):
    return unwrap_location(add_variable_offset(arg, LLLnode.from_list(ind, 'int128'), pos=pos))


@signature('uint256[2]', 'uint256[2]')
def ecadd(expr, args, kwargs, context):
    placeholder_node = LLLnode.from_list(
        context.new_placeholder(ByteArrayType(128)), typ=ByteArrayType(128), location='memory'
    )
    pos = getpos(expr)
    o = LLLnode.from_list([
        'seq',
        ['mstore', placeholder_node, avo(args[0], 0, pos)],
        ['mstore', ['add', placeholder_node, 32], avo(args[0], 1, pos)],
        ['mstore', ['add', placeholder_node, 64], avo(args[1], 0, pos)],
        ['mstore', ['add', placeholder_node, 96], avo(args[1], 1, pos)],
        ['assert', ['call', 500, 6, 0, placeholder_node, 128, placeholder_node, 64]],
        placeholder_node,
    ], typ=ListType(BaseType('uint256'), 2), pos=getpos(expr), location='memory')
    return o


@signature('uint256[2]', 'uint256')
def ecmul(expr, args, kwargs, context):
    placeholder_node = LLLnode.from_list(
        context.new_placeholder(ByteArrayType(128)), typ=ByteArrayType(128), location='memory'
    )
    pos = getpos(expr)
    o = LLLnode.from_list([
        'seq',
        ['mstore', placeholder_node, avo(args[0], 0, pos)],
        ['mstore', ['add', placeholder_node, 32], avo(args[0], 1, pos)],
        ['mstore', ['add', placeholder_node, 64], args[1]],
        ['assert', ['call', 40000, 7, 0, placeholder_node, 96, placeholder_node, 64]],
        placeholder_node,
    ], typ=ListType(BaseType('uint256'), 2), pos=pos, location='memory')
    return o


def _memory_element_getter(index):
    return LLLnode.from_list(
        ['mload', ['add', '_sub', ['add', 32, ['mul', 32, index]]]],
        typ=BaseType('int128'),
    )


def _storage_element_getter(index):
    return LLLnode.from_list(
        ['sload', ['add', ['sha3_32', '_sub'], ['add', 1, index]]],
        typ=BaseType('int128'),
    )


@signature('bytes', 'int128', type=Optional('name_literal', 'bytes32'))
def extract32(expr, args, kwargs, context):
    sub, index = args
    ret_type = kwargs['type']
    # Get length and specific element
    if sub.location == "memory":
        lengetter = LLLnode.from_list(['mload', '_sub'], typ=BaseType('int128'))
        elementgetter = _memory_element_getter
    elif sub.location == "storage":
        lengetter = LLLnode.from_list(['sload', ['sha3_32', '_sub']], typ=BaseType('int128'))
        elementgetter = _storage_element_getter
    # TODO: unclosed if/elif clause.  Undefined behavior if `sub.location`
    # isn't one of `memory`/`storage`

    # Special case: index known to be a multiple of 32
    if isinstance(index.value, int) and not index.value % 32:
        o = LLLnode.from_list(
            [
                'with', '_sub', sub,
                elementgetter(['div', ['clamp', 0, index, ['sub', lengetter, 32]], 32])
            ],
            typ=BaseType(ret_type),
            annotation='extracting 32 bytes',
        )
    # General case
    else:
        o = LLLnode.from_list([
            'with', '_sub', sub, [
                'with', '_len', lengetter, [
                    'with', '_index', ['clamp', 0, index, ['sub', '_len', 32]], [
                        'with', '_mi32', ['mod', '_index', 32], [
                            'with', '_di32', ['div', '_index', 32],
                            [
                                'if',
                                '_mi32',
                                [
                                    'add',
                                    ['mul', elementgetter('_di32'), ['exp', 256, '_mi32']],
                                    [
                                        'div',
                                        elementgetter(['add', '_di32', 1]),
                                        ['exp', 256, ['sub', 32, '_mi32']],
                                    ],
                                ],
                                elementgetter('_di32'),
                            ],
                        ],
                    ],
                ],
            ],
        ], typ=BaseType(ret_type), pos=getpos(expr), annotation='extracting 32 bytes')
    if ret_type == 'int128':
        return LLLnode.from_list(
            ['clamp', ['mload', MemoryPositions.MINNUM], o, ['mload', MemoryPositions.MAXNUM]],
            typ=BaseType('int128'),
            pos=getpos(expr),
        )
    elif ret_type == 'address':
        return LLLnode.from_list(
            ['uclamplt', o, ['mload', MemoryPositions.ADDRSIZE]],
            typ=BaseType(ret_type),
            pos=getpos(expr),
        )
    else:
        return o


@signature(('num_literal', 'int128', 'uint256', 'decimal'), 'str_literal')
def as_wei_value(expr, args, kwargs, context):
    # Denominations
    names_denom = {
        (b"wei", ): 1,
        (b"femtoether", b"kwei", b"babbage"): 10**3,
        (b"picoether", b"mwei", b"lovelace"): 10**6,
        (b"nanoether", b"gwei", b"shannon"): 10**9,
        (b"microether", b"szabo", ): 10**12,
        (b"milliether", b"finney", ): 10**15,
        (b"ether", ): 10**18,
        (b"kether", b"grand"): 10**21,
    }

    for names, denom in names_denom.items():
        if args[1] in names:
            denomination = denom
            break
    else:
        raise InvalidLiteralException(
            "Invalid denomination: %s, valid denominations are: %s" % (
                args[1],
                ",".join(x[0].decode() for x in names_denom)
            ),
            expr.args[1]
        )
    # Compute the amount of wei and return that value
    if isinstance(args[0], (int, float)):
        expr_args_0 = expr.args[0]
        # On constant reference fetch value node of constant assignment.
        if context.constants.ast_is_constant(expr.args[0]):
            expr_args_0 = context.constants._constants_ast[expr.args[0].id]
        numstring, num, den = get_number_as_fraction(expr_args_0, context)
        if denomination % den:
            raise InvalidLiteralException("Too many decimal places: %s" % numstring, expr.args[0])
        sub = num * denomination // den
    elif args[0].typ.is_literal:
        if args[0].value <= 0:
            raise InvalidLiteralException("Negative wei value not allowed", expr)
        sub = ['mul', args[0].value, denomination]
    elif args[0].typ.typ == 'uint256':
        sub = ['mul', args[0], denomination]
    else:
        sub = ['div', ['mul', args[0], denomination], DECIMAL_DIVISOR]

    return LLLnode.from_list(
        sub,
        typ=BaseType('uint256', {'wei': 1}),
        location=None,
        pos=getpos(expr),
    )


zero_value = LLLnode.from_list(0, typ=BaseType('uint256', {'wei': 1}))
false_value = LLLnode.from_list(0, typ=BaseType('bool', is_literal=True))


@signature(
    'address',
    'bytes',
    outsize='num_literal',
    gas='uint256',
    value=Optional('uint256', zero_value),
    delegate_call=Optional('bool', false_value),
)
def raw_call(expr, args, kwargs, context):
    to, data = args
    gas, value, outsize, delegate_call = (
        kwargs['gas'],
        kwargs['value'],
        kwargs['outsize'],
        kwargs['delegate_call'],
    )
    if delegate_call.typ.is_literal is False:
        raise TypeMismatchException(
            'The delegate_call parameter has to be a static/literal boolean value.'
        )
    if context.is_constant():
        raise ConstancyViolationException(
            "Cannot make calls from %s" % context.pp_constancy(),
            expr,
        )
    if value != zero_value:
        enforce_units(
            value.typ,
            get_keyword(expr, 'value'),
            BaseType('uint256', {'wei': 1}),
        )
    placeholder = context.new_placeholder(data.typ)
    placeholder_node = LLLnode.from_list(placeholder, typ=data.typ, location='memory')
    copier = make_byte_array_copier(placeholder_node, data, pos=getpos(expr))
    output_placeholder = context.new_placeholder(ByteArrayType(outsize))
    output_node = LLLnode.from_list(
        output_placeholder,
        typ=ByteArrayType(outsize),
        location='memory',
    )

    if delegate_call.value == 1:
        z = LLLnode.from_list(
            [
                'seq',
                copier,
                [
                    'assert',
                    [
                        'delegatecall',
                        gas,
                        to,
                        ['add', placeholder_node, 32],
                        ['mload', placeholder_node],
                        ['add', output_node, 32],
                        outsize,
                    ],
                ],
                ['mstore', output_node, outsize],
                output_node,
            ],
            typ=ByteArrayType(outsize),
            location='memory',
            pos=getpos(expr),
        )
    else:
        z = LLLnode.from_list(
            [
                'seq',
                copier,
                [
                    'assert',
                    [
                        'call',
                        gas,
                        to,
                        value,
                        ['add', placeholder_node, 32],
                        ['mload', placeholder_node],
                        ['add', output_node, 32],
                        outsize,
                    ],
                ],
                ['mstore', output_node, outsize],
                output_node,
            ],
            typ=ByteArrayType(outsize), location='memory', pos=getpos(expr)
        )
    return z


@signature('address', 'uint256')
def send(expr, args, kwargs, context):
    to, value = args
    if context.is_constant():
        raise ConstancyViolationException(
            "Cannot send ether inside %s!" % context.pp_constancy(),
            expr,
        )
    enforce_units(value.typ, expr.args[1], BaseType('uint256', {'wei': 1}))
    return LLLnode.from_list(
        ['assert', ['call', 0, to, value, 0, 0, 0, 0]],
        typ=None,
        pos=getpos(expr),
    )


@signature('address')
def selfdestruct(expr, args, kwargs, context):
    if context.is_constant():
        raise ConstancyViolationException(
            "Cannot %s inside %s!" % (expr.func.id, context.pp_constancy()),
            expr.func,
        )
    return LLLnode.from_list(['selfdestruct', args[0]], typ=None, pos=getpos(expr))


@signature(('uint256'))
def blockhash(expr, args, kwargs, contact):
    return LLLnode.from_list(
        ['blockhash', ['uclamplt', ['clampge', args[0], ['sub', ['number'], 256]], 'number']],
        typ=BaseType('bytes32'),
        pos=getpos(expr),
    )


@signature('bytes', '*')
def _RLPlist(expr, args, kwargs, context):
    # Second argument must be a list of types
    if not isinstance(args[1], ast.List):
        raise TypeMismatchException("Expecting list of types for second argument", args[1])
    if len(args[1].elts) == 0:
        raise TypeMismatchException("RLP list must have at least one item", expr)
    if len(args[1].elts) > 32:
        raise TypeMismatchException("RLP list must have at most 32 items", expr)
    # Get the output format
    _format = []
    for arg in args[1].elts:
        if isinstance(arg, ast.Name) and arg.id == "bytes":
            subtyp = ByteArrayType(args[0].typ.maxlen)
        else:
            subtyp = context.parse_type(arg, 'memory')
            if not isinstance(subtyp, BaseType):
                raise TypeMismatchException("RLP lists only accept BaseTypes and byte arrays", arg)
            if not is_base_type(subtyp, ('int128', 'uint256', 'bytes32', 'address', 'bool')):
                raise TypeMismatchException("Unsupported base type: %s" % subtyp.typ, arg)
        _format.append(subtyp)
    output_type = TupleType(_format)
    output_placeholder_type = ByteArrayType(
        (2 * len(_format) + 1 + get_size_of_type(output_type)) * 32,
    )
    output_placeholder = context.new_placeholder(output_placeholder_type)
    output_node = LLLnode.from_list(
        output_placeholder,
        typ=output_placeholder_type,
        location='memory',
    )
    # Create a decoder for each element in the tuple
    decoder = []
    for i, typ in enumerate(_format):
        # Decoder for bytes32
        if is_base_type(typ, 'bytes32'):
            decoder.append(LLLnode.from_list(
                [
                    'seq',
                    [
                        'assert',
                        [
                            'eq',
                            [
                                'mload',
                                [
                                    'add',
                                    output_node,
                                    ['mload', ['add', output_node, 32 * i]],
                                ],
                            ],
                            32,
                        ],
                    ],
                    [
                        'mload',
                        [
                            'add',
                            32,
                            [
                                'add',
                                output_node,
                                ['mload', ['add', output_node, 32 * i]],
                            ],
                        ],
                    ],
                ],
                typ,
                annotation='getting and checking bytes32 item',
            ))
        # Decoder for address
        elif is_base_type(typ, 'address'):
            decoder.append(LLLnode.from_list(
                [
                    'seq',
                    [
                        'assert',
                        [
                            'eq',
                            [
                                'mload',
                                [
                                    'add',
                                    output_node,
                                    ['mload', ['add', output_node, 32 * i]],
                                ],
                            ],
                            20,
                        ]
                    ],
                    [
                        'mod',
                        [
                            'mload',
                            [
                                'add',
                                20,
                                ['add', output_node, ['mload', ['add', output_node, 32 * i]]],
                            ],
                        ],
                        ['mload', MemoryPositions.ADDRSIZE],
                    ]
                ],
                typ,
                annotation='getting and checking address item',
            ))
        # Decoder for bytes
        elif isinstance(typ, ByteArrayType):
            decoder.append(LLLnode.from_list(
                [
                    'add',
                    output_node,
                    ['mload', ['add', output_node, 32 * i]],
                ],
                typ,
                location='memory',
                annotation='getting byte array',
            ))
        # Decoder for num and uint256
        elif is_base_type(typ, ('int128', 'uint256')):
            bytez = LLLnode.from_list(
                [
                    'add',
                    output_node,
                    ['mload', ['add', output_node, 32 * i]],
                ],
                typ,
                location='memory',
                annotation='getting and checking %s' % typ.typ,
            )
            decoder.append(byte_array_to_num(bytez, expr, typ.typ))
        # Decoder for bools
        elif is_base_type(typ, ('bool')):
            # This is basically a really clever way to test for a
            # length-prefixed one or zero. We take the 32 bytes starting one
            # byte *after* the start of the length declaration; this includes
            # the last 31 bytes of the length and the first byte of the value.
            # 0 corresponds to length 0, first byte 0, and 257 corresponds to
            # length 1, first byte \x01
            decoder.append(LLLnode.from_list(
                [
                    'with', '_ans', [
                        'mload',
                        [
                            'add',
                            1,
                            ['add', output_node, ['mload', ['add', output_node, 32 * i]]]
                        ],
                    ],
                    [
                        'seq',
                        ['assert', ['or', ['eq', '_ans', 0], ['eq', '_ans', 257]]],
                        ['div', '_ans', 257],
                    ],
                ],
                typ,
                annotation='getting and checking bool',
            ))
        else:
            # Should never reach because of top level base level check.
            raise Exception("Type not yet supported")  # pragma: no cover
    # Copy the input data to memory
    if args[0].location == "memory":
        variable_pointer = args[0]
    elif args[0].location == "storage":
        placeholder = context.new_placeholder(args[0].typ)
        placeholder_node = LLLnode.from_list(placeholder, typ=args[0].typ, location='memory')
        copier = make_byte_array_copier(
            placeholder_node,
            LLLnode.from_list('_ptr', typ=args[0].typ, location=args[0].location),
        )
        variable_pointer = ['with', '_ptr', args[0], ['seq', copier, placeholder_node]]
    else:
        # Should never reach because of top level base level check.
        raise Exception("Location not yet supported")  # pragma: no cover
    # Decode the input data
    initial_setter = LLLnode.from_list(
        ['seq',
            ['with', '_sub', variable_pointer,
                ['pop', ['call',
                         1500 + 400 * len(_format) + 10 * len(args),
                         LLLnode.from_list(RLP_DECODER_ADDRESS, annotation='RLP decoder'),
                         0,
                         ['add', '_sub', 32],
                         ['mload', '_sub'],
                         output_node,
                         64 * len(_format) + 32 + 32 * get_size_of_type(output_type)]]],
            ['assert', ['eq', ['mload', output_node], 32 * len(_format) + 32]]],
        typ=None)
    # Shove the input data decoder in front of the first variable decoder
    decoder[0] = LLLnode.from_list(
        ['seq', initial_setter, decoder[0]],
        typ=decoder[0].typ,
        location=decoder[0].location,
    )
    return LLLnode.from_list(
        ["multi"] + decoder,
        typ=output_type,
        location='memory',
        pos=getpos(expr),
    )


@signature('*', 'bytes')
def raw_log(expr, args, kwargs, context):
    if not isinstance(args[0], ast.List) or len(args[0].elts) > 4:
        raise StructureException("Expecting a list of 0-4 topics as first argument", args[0])
    topics = []
    for elt in args[0].elts:
        arg = Expr.parse_value_expr(elt, context)
        if not is_base_type(arg.typ, 'bytes32'):
            raise TypeMismatchException("Expecting a bytes32 argument as topic", elt)
        topics.append(arg)
    if args[1].location == "memory":
        return LLLnode.from_list([
            "with", "_arr", args[1], [
                "log" + str(len(topics)),
                ["add", "_arr", 32],
                ["mload", "_arr"],
            ] + topics
        ], typ=None, pos=getpos(expr))
    placeholder = context.new_placeholder(args[1].typ)
    placeholder_node = LLLnode.from_list(placeholder, typ=args[1].typ, location='memory')
    copier = make_byte_array_copier(
        placeholder_node,
        LLLnode.from_list('_sub', typ=args[1].typ, location=args[1].location),
        pos=getpos(expr),
    )
    return LLLnode.from_list(
        [
            "with", "_sub", args[1],
            [
                "seq",
                copier,
                [
                    "log" + str(len(topics)),
                    ["add", placeholder_node, 32],
                    ["mload", placeholder_node],
                ] + topics
            ],
        ],
        typ=None,
        pos=getpos(expr),
    )


@signature('uint256', 'uint256')
def bitwise_and(expr, args, kwargs, context):
    return LLLnode.from_list(['and', args[0], args[1]], typ=BaseType('uint256'), pos=getpos(expr))


@signature('uint256', 'uint256')
def bitwise_or(expr, args, kwargs, context):
    return LLLnode.from_list(['or', args[0], args[1]], typ=BaseType('uint256'), pos=getpos(expr))


@signature('uint256', 'uint256')
def bitwise_xor(expr, args, kwargs, context):
    return LLLnode.from_list(['xor', args[0], args[1]], typ=BaseType('uint256'), pos=getpos(expr))


@signature('uint256', 'uint256', 'uint256')
def uint256_addmod(expr, args, kwargs, context):
    return LLLnode.from_list(
        [
            'seq',
            ['assert', args[2]],
            ['assert', ['or', ['iszero', args[1]], ['gt', ['add', args[0], args[1]], args[0]]]],
            ['addmod', args[0], args[1], args[2]],
        ],
        typ=BaseType('uint256'),
        pos=getpos(expr),
    )


@signature('uint256', 'uint256', 'uint256')
def uint256_mulmod(expr, args, kwargs, context):
    return LLLnode.from_list(
        [
            'seq',
            ['assert', args[2]],
            ['assert', [
                'or',
                ['iszero', args[0]],
                ['eq', ['div', ['mul', args[0], args[1]], args[0]], args[1]],
            ]],
            ['mulmod', args[0], args[1], args[2]],
        ],
        typ=BaseType('uint256'),
        pos=getpos(expr),
    )


@signature('uint256')
def bitwise_not(expr, args, kwargs, context):
    return LLLnode.from_list(['not', args[0]], typ=BaseType('uint256'), pos=getpos(expr))


@signature('uint256', 'int128')
def shift(expr, args, kwargs, context):
    return LLLnode.from_list(
        [
            'with', '_v', args[0], [
                'with', '_s', args[1], [
                    # If second argument is positive, left-shift so multiply by a power of two
                    # If it is negative, divide by a power of two
                    # node that if the abs of the second argument >= 256, then in the EVM
                    # 2**(second arg) = 0, and multiplying OR dividing by 0 gives 0
                    'if',
                    ['slt', '_s', 0],
                    ['div', '_v', ['exp', 2, ['sub', 0, '_s']]],
                    ['mul', '_v', ['exp', 2, '_s']]
                ],
            ],
        ],
        typ=BaseType('uint256'),
        pos=getpos(expr),
    )


def get_create_forwarder_to_bytecode():
    from vyper.compile_lll import (
        assembly_to_evm,
        num_to_bytearray
    )
    code_a = [
        'PUSH1', 0x33,
        'PUSH1', 0x0c,
        'PUSH1', 0x00,
        'CODECOPY',
        'PUSH1', 0x33,
        'PUSH1', 0x00,
        'RETURN',
        'CALLDATASIZE',
        'PUSH1', 0x00,
        'PUSH1', 0x00,
        'CALLDATACOPY',
        'PUSH2', num_to_bytearray(0x1000),
        'PUSH1', 0x00,
        'CALLDATASIZE',
        'PUSH1', 0x00,
        'PUSH20',  # [address to delegate to]
    ]
    code_b = [
        'GAS',
        'DELEGATECALL',
        'PUSH1', 0x2c,  # jumpdest of whole program.
        'JUMPI',
        'PUSH1', 0x0,
        'DUP1',
        'REVERT',
        'JUMPDEST',
        'PUSH2', num_to_bytearray(0x1000),
        'PUSH1', 0x00,
        'RETURN'
    ]
    return assembly_to_evm(code_a)[0] + (b'\x00' * 20) + assembly_to_evm(code_b)[0]


@signature('address', value=Optional('uint256', zero_value))
def create_forwarder_to(expr, args, kwargs, context):

    value = kwargs['value']
    if value != zero_value:
        enforce_units(value.typ, get_keyword(expr, 'value'),
                      BaseType('uint256', {'wei': 1}))
    if context.is_constant():
        raise ConstancyViolationException(
            "Cannot make calls from %s" % context.pp_constancy(),
            expr,
        )
    placeholder = context.new_placeholder(ByteArrayType(96))

    kode = get_create_forwarder_to_bytecode()
    high = bytes_to_int(kode[:32])
    low = bytes_to_int((kode + b'\x00' * 32)[47:79])

    return LLLnode.from_list(
        [
            'seq',
            ['mstore', placeholder, high],
            ['mstore', ['add', placeholder, 27], ['mul', args[0], 2**96]],
            ['mstore', ['add', placeholder, 47], low],
            ['clamp_nonzero', ['create', value, placeholder, 96]],
        ],
        typ=BaseType('address'),
        pos=getpos(expr),
        add_gas_estimate=11000,
    )


@signature(('int128', 'decimal', 'uint256'), ('int128', 'decimal', 'uint256'))
def _min(expr, args, kwargs, context):
    return minmax(expr, args, kwargs, context, True)


@signature(('int128', 'decimal', 'uint256'), ('int128', 'decimal', 'uint256'))
def _max(expr, args, kwargs, context):
    return minmax(expr, args, kwargs, context, False)


def minmax(expr, args, kwargs, context, is_min):
    def _can_compare_with_uint256(operand):
        if operand.typ.typ == 'uint256':
            return True
        elif operand.typ.typ == 'int128' and operand.typ.is_literal and SizeLimits.in_bounds('uint256', operand.value):  # noqa: E501
            return True
        return False

    left, right = args[0], args[1]
    if not are_units_compatible(left.typ, right.typ) and not are_units_compatible(right.typ, left.typ):  # noqa: E501
        raise TypeMismatchException("Units must be compatible", expr)
    if left.typ.typ == 'uint256':
        comparator = 'gt' if is_min else 'lt'
    else:
        comparator = 'sgt' if is_min else 'slt'
    if left.typ.typ == right.typ.typ:
        o = ['if', [comparator, '_l', '_r'], '_r', '_l']
        otyp = left.typ
        otyp.is_literal = False
    elif _can_compare_with_uint256(left) and _can_compare_with_uint256(right):
        o = ['if', [comparator, '_l', '_r'], '_r', '_l']
        if right.typ.typ == 'uint256':
            otyp = right.typ
        else:
            otyp = left.typ
        otyp.is_literal = False
    else:
        raise TypeMismatchException(
            "Minmax types incompatible: %s %s" % (left.typ.typ, right.typ.typ)
        )
    return LLLnode.from_list(
        ['with', '_l', left, ['with', '_r', right, o]],
        typ=otyp,
        pos=getpos(expr),
    )


<<<<<<< HEAD
@signature('*')
def assure(expr, args, kwargs, context):
    with context.assertion_scope():
        sub = Expr.parse_value_expr(args[0], context)
        return LLLnode.from_list(['assure', sub], typ=None, pos=getpos(expr))
=======
@signature('decimal')
def sqrt(expr, args, kwargs, context):
    from vyper.functions.utils import (
        generate_inline_function,
    )
    arg = args[0]
    sqrt_code = """
assert x >= 0.0
z: decimal

if x == 0.0:
    z = 0.0
else:
    z = (x + 1.0) / 2.0
    y: decimal = x

    for i in range(256):
        if z == y:
            break
        y = z
        z = (x / z + z) / 2.0
    """

    x_type = BaseType('decimal')
    placeholder_copy = ['pass']
    # Steal current position if variable is already allocated.
    if arg.value == 'mload':
        new_var_pos = arg.args[0]
    # Other locations need to be copied.
    else:
        new_var_pos = context.new_placeholder(x_type)
        placeholder_copy = ['mstore', new_var_pos, arg]
    # Create input variables.
    variables = {
        'x': VariableRecord(
            name='x',
            pos=new_var_pos,
            typ=x_type,
            mutable=False
        )
    }
    # Generate inline LLL.
    new_ctx, sqrt_lll = generate_inline_function(
        code=sqrt_code,
        variables=variables,
        memory_allocator=context.memory_allocator
    )
    return LLLnode.from_list(
        [
            'seq_unchecked',
            placeholder_copy,  # load x variable
            sqrt_lll,
            ['mload', new_ctx.vars['z'].pos]  # unload z variable into the stack,
        ],
        typ=BaseType('decimal'),
        pos=getpos(expr),
    )
>>>>>>> ea09e8d9


def _clear():
    raise ParserException(
        "This function should never be called! `clear()` is currently handled "
        "differently than other functions as it self modifies its input argument "
        "statement. Please see `_clear()` in `stmt.py`"
    )


dispatch_table = {
    'floor': floor,
    'ceil': ceil,
    'as_unitless_number': as_unitless_number,
    'convert': _convert,
    'slice': _slice,
    'len': _len,
    'concat': concat,
    'sha3': _sha3,
    'sha256': sha256,
    'method_id': method_id,
    'keccak256': _sha3,
    'ecrecover': ecrecover,
    'ecadd': ecadd,
    'ecmul': ecmul,
    'extract32': extract32,
    'as_wei_value': as_wei_value,
    'raw_call': raw_call,
    'RLPList': _RLPlist,
    'blockhash': blockhash,
    'bitwise_and': bitwise_and,
    'bitwise_or': bitwise_or,
    'bitwise_xor': bitwise_xor,
    'bitwise_not': bitwise_not,
    'uint256_addmod': uint256_addmod,
    'uint256_mulmod': uint256_mulmod,
    'sqrt': sqrt,
    'shift': shift,
    'create_forwarder_to': create_forwarder_to,
    'min': _min,
    'max': _max,
}

stmt_dispatch_table = {
    'clear': _clear,
    'send': send,
    'selfdestruct': selfdestruct,
    'raw_call': raw_call,
    'raw_log': raw_log,
<<<<<<< HEAD
    'create_with_code_of': create_with_code_of,
    'assure': assure
}
=======
    'create_forwarder_to': create_forwarder_to,
}

built_in_functions = [
    x for x in stmt_dispatch_table.keys()
] + [
    x for x in dispatch_table.keys()
]
>>>>>>> ea09e8d9
<|MERGE_RESOLUTION|>--- conflicted
+++ resolved
@@ -1227,13 +1227,6 @@
     )
 
 
-<<<<<<< HEAD
-@signature('*')
-def assure(expr, args, kwargs, context):
-    with context.assertion_scope():
-        sub = Expr.parse_value_expr(args[0], context)
-        return LLLnode.from_list(['assure', sub], typ=None, pos=getpos(expr))
-=======
 @signature('decimal')
 def sqrt(expr, args, kwargs, context):
     from vyper.functions.utils import (
@@ -1291,7 +1284,6 @@
         typ=BaseType('decimal'),
         pos=getpos(expr),
     )
->>>>>>> ea09e8d9
 
 
 def _clear():
@@ -1341,11 +1333,6 @@
     'selfdestruct': selfdestruct,
     'raw_call': raw_call,
     'raw_log': raw_log,
-<<<<<<< HEAD
-    'create_with_code_of': create_with_code_of,
-    'assure': assure
-}
-=======
     'create_forwarder_to': create_forwarder_to,
 }
 
@@ -1353,5 +1340,4 @@
     x for x in stmt_dispatch_table.keys()
 ] + [
     x for x in dispatch_table.keys()
-]
->>>>>>> ea09e8d9
+]