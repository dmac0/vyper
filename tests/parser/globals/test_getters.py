--- conflicted
+++ resolved
@@ -31,19 +31,7 @@
 x: public(wei_value)
 y: public(int128[5])
 z: public(bytes[100])
-<<<<<<< HEAD
-w: public(W[int128])
-=======
-w: public(map(int128, {
-    a: wei_value,
-    b: int128[7],
-    c: bytes[100],
-    d: map(address, int128),
-    e: int128[3][3],
-    f: timestamp,
-    g: wei_value
-}))
->>>>>>> 8a0f9471
+w: public(map(int128, W))
 
 @public
 def __init__():
