<<<<<<< HEAD
from .setup_transaction_tests import chain as s, tester as t, ethereum_utils as u, check_gas, \
    get_contract_with_gas_estimation, get_contract

=======
import pytest
from .setup_transaction_tests import chain as s, tester as t, ethereum_utils as u, check_gas
>>>>>>> bc5655aa

def test_null_code():
    null_code = """
def foo():
    pass
    """
    c = get_contract_with_gas_estimation(null_code)
    c.foo()
    print('Successfully executed a null function')


def test_basic_code():
    basic_code = """

def foo(x: num) -> num:
    return x * 2

    """
    c = get_contract_with_gas_estimation(basic_code)
    assert c.foo(9) == 18
    print('Passed basic code test')


def test_basic_repeater():
    basic_repeater = """

def repeat(z: num) -> num:
    x = 0
    for i in range(6):
        x = x + z
    return(x)
    """
    c = get_contract_with_gas_estimation(basic_repeater)
    assert c.repeat(9) == 54
    print('Passed basic repeater test')


def test_more_complex_repeater():
    more_complex_repeater = """
def repeat() -> num:
    out = 0
    for i in range(6):
        out = out * 10
        for j in range(4):
            out = out + j
    return(out)
    """
    c = get_contract_with_gas_estimation(more_complex_repeater)
    assert c.repeat() == 666666
    print('Passed complex repeater test')


def test_offset_repeater():
    offset_repeater = """
def sum() -> num:
    out = 0
    for i in range(80, 121):
        out = out + i
    return(out)
    """

    c = get_contract_with_gas_estimation(offset_repeater)
    assert c.sum() == 4100

    print('Passed repeater with offset test')

def test_offset_repeater_2():
    offset_repeater_2 = """
def sum(frm: num, to: num) -> num:
    out = 0
    for i in range(frm, frm + 101):
        if i == to:
            break
        out = out + i
    return(out)
    """

    c = get_contract_with_gas_estimation(offset_repeater_2)
    assert c.sum(100, 99999) == 15150
    assert c.sum(70, 131) == 6100

    print('Passed more complex repeater with offset test')


def test_array_accessor():
    array_accessor = """
def test_array(x: num, y: num, z: num, w: num) -> num:
    a: num[4]
    a[0] = x
    a[1] = y
    a[2] = z
    a[3] = w
    return a[0] * 1000 + a[1] * 100 + a[2] * 10 + a[3]
    """

    c = get_contract_with_gas_estimation(array_accessor)
    assert c.test_array(2, 7, 1, 8) == 2718
    print('Passed basic array accessor test')


def test_two_d_array_accessor():
    two_d_array_accessor = """
def test_array(x: num, y: num, z: num, w: num) -> num:
    a: num[2][2]
    a[0][0] = x
    a[0][1] = y
    a[1][0] = z
    a[1][1] = w
    return a[0][0] * 1000 + a[0][1] * 100 + a[1][0] * 10 + a[1][1]
    """

    c = get_contract_with_gas_estimation(two_d_array_accessor)
    assert c.test_array(2, 7, 1, 8) == 2718
    print('Passed complex array accessor test')


def test_digit_reverser():
    digit_reverser = """

def reverse_digits(x: num) -> num:
    dig: num[6]
    z = x
    for i in range(6):
        dig[i] = z % 10
        z = z / 10
    o = 0
    for i in range(6):
        o = o * 10 + dig[i]
    return o

    """

    c = get_contract_with_gas_estimation(digit_reverser)
    assert c.reverse_digits(123456) == 654321
    print('Passed digit reverser test')


def test_state_accessor():
    state_accessor = """
y: num[num]

def oo():
    self.y[3] = 5

def foo() -> num:
    return self.y[3]

    """

    c = get_contract_with_gas_estimation(state_accessor)
    c.oo()
    assert c.foo() == 5
    print('Passed basic state accessor test')


def test_arbitration_code():
    arbitration_code = """
buyer: address
seller: address
arbitrator: address

def setup(_seller: address, _arbitrator: address):
    if not self.buyer:
        self.buyer = msg.sender
        self.seller = _seller
        self.arbitrator = _arbitrator

def finalize():
    assert msg.sender == self.buyer or msg.sender == self.arbitrator
    send(self.seller, self.balance)

def refund():
    assert msg.sender == self.seller or msg.sender == self.arbitrator
    send(self.buyer, self.balance)

    """

    c = get_contract_with_gas_estimation(arbitration_code, value=1)
    c.setup(t.a1, t.a2, sender=t.k0)
    try:
        c.finalize(sender=t.k1)
        success = True
    except:
        success = False
    assert not success
    c.finalize(sender=t.k0)

    print('Passed escrow test')


def test_arbitration_code_with_init():
    arbitration_code_with_init = """
buyer: address
seller: address
arbitrator: address

@payable
def __init__(_seller: address, _arbitrator: address):
    if not self.buyer:
        self.buyer = msg.sender
        self.seller = _seller
        self.arbitrator = _arbitrator

def finalize():
    assert msg.sender == self.buyer or msg.sender == self.arbitrator
    send(self.seller, self.balance)

def refund():
    assert msg.sender == self.seller or msg.sender == self.arbitrator
    send(self.buyer, self.balance)
    """

    c = get_contract_with_gas_estimation(arbitration_code_with_init, args=[t.a1, t.a2], sender=t.k0, value=1)
    try:
        c.finalize(sender=t.k1)
        success = True
    except t.TransactionFailed:
        success = False
    assert not success
    c.finalize(sender=t.k0)

    print('Passed escrow test with initializer')


def test_send():
    send_test = """

def foo():
    send(msg.sender, self.balance+1)

def fop():
    send(msg.sender, 10)
    """
    c = s.contract(send_test, language='viper', value=10)
    with pytest.raises(t.TransactionFailed):
        c.foo()
    c.fop()
    with pytest.raises(t.TransactionFailed):
        c.fop()

def test_decimal_test():
    decimal_test = """
def foo() -> num:
    return(floor(999.0))

def fop() -> num:
    return(floor(333.0 + 666.0))

def foq() -> num:
    return(floor(1332.1 - 333.1))

def bar() -> num:
    return(floor(27.0 * 37.0))

def baz() -> num:
    x = 27.0
    return(floor(x * 37.0))

def baffle() -> num:
    return(floor(27.0 * 37))

def mok() -> num:
    return(floor(999999.0 / 7.0 / 11.0 / 13.0))

def mol() -> num:
    return(floor(499.5 / 0.5))

def mom() -> num:
    return(floor(1498.5 / 1.5))

def mon() -> num:
    return(floor(2997.0 / 3))

def moo() -> num:
    return(floor(2997 / 3.0))

def foom() -> num:
    return(floor(1999.0 % 1000.0))

def foon() -> num:
    return(floor(1999.0 % 1000))

def foop() -> num:
    return(floor(1999 % 1000.0))
    """

    c = get_contract(decimal_test)
    pre_txs = len(s.head_state.receipts)
    assert c.foo() == 999
    assert c.fop() == 999
    assert c.foq() == 999
    assert c.bar() == 999
    assert c.baz() == 999
    assert c.baffle() == 999
    assert c.mok() == 999
    assert c.mol() == 999
    assert c.mom() == 999
    assert c.mon() == 999
    assert c.moo() == 999
    assert c.foom() == 999
    assert c.foon() == 999
    assert c.foop() == 999
    post_txs = len(s.head_state.receipts)

    print('Passed basic addition, subtraction and multiplication tests')
    check_gas(decimal_test, num_txs=(post_txs - pre_txs))


def test_harder_decimal_test():
    harder_decimal_test = """
def phooey(inp: decimal) -> decimal:
    x = 10000.0
    for i in range(4):
        x = x * inp
    return x

def arg(inp: decimal) -> decimal:
    return inp

def garg() -> decimal:
    x = 4.5
    x *= 1.5
    return x

def harg() -> decimal:
    x = 4.5
    x *= 2
    return x

def iarg() -> wei_value:
    x = as_wei_value(7, wei)
    x *= 2
    return x
    """
    c = get_contract(harder_decimal_test)
    assert c.phooey(1.2) == 20736.0
    assert c.phooey(-1.2) == 20736.0
    assert c.arg(-3.7) == -3.7
    assert c.arg(3.7) == 3.7
    assert c.garg() == 6.75
    assert c.harg() == 9.0
    assert c.iarg() == 14

    print('Passed fractional multiplication test')

def test_break_test():
    break_test = """
def log(n: num) -> num:
    c = n * 1.0
    output = 0
    for i in range(400):
        c = c / 1.2589
        if c < 1.0:
            output = i
            break
    return output
    """

    c = get_contract_with_gas_estimation(break_test)
    assert c.log(1) == 0
    assert c.log(2) == 3
    assert c.log(10) == 10
    assert c.log(200) == 23
    print('Passed for-loop break test')

def test_break_test_2():
    break_test_2 = """
def log(n: num) -> num:
    c = n * 1.0
    output = 0
    for i in range(40):
        if c < 10:
            output = i * 10
            break
        c = c / 10
    for i in range(10):
        c = c / 1.2589
        if c < 1.0:
            output = output + i
            break
    return output
    """


    c = get_contract_with_gas_estimation(break_test_2)
    assert c.log(1) == 0
    assert c.log(2) == 3
    assert c.log(10) == 10
    assert c.log(200) == 23
    assert c.log(4000000) == 66
    print('Passed for-loop break test 2')

def test_augassign_test():
    augassign_test = """
def augadd(x: num, y: num) -> num:
    z = x
    z += y
    return z

def augmul(x: num, y: num) -> num:
    z = x
    z *= y
    return z

def augsub(x: num, y: num) -> num:
    z = x
    z -= y
    return z

def augdiv(x: num, y: num) -> num:
    z = x
    z /= y
    return z

def augmod(x: num, y: num) -> num:
    z = x
    z %= y
    return z
    """

    c = get_contract(augassign_test)

    assert c.augadd(5, 12) == 17
    assert c.augmul(5, 12) == 60
    assert c.augsub(5, 12) == -7
    assert c.augdiv(5, 12) == 0
    assert c.augmod(5, 12) == 5
    print('Passed aug-assignment test')

def test_break_test_3():
    break_test_3 = """
def log(n: num) -> num:
    c = decimal(n)
    output = 0
    for i in range(40):
        if c < 10:
            output = i * 10
            break
        c /= 10
    for i in range(10):
        c /= 1.2589
        if c < 1:
            output = output + i
            break
    return output
    """
    c = get_contract_with_gas_estimation(break_test_3)
    assert c.log(1) == 0
    assert c.log(2) == 3
    assert c.log(10) == 10
    assert c.log(200) == 23
    assert c.log(4000000) == 66
    print('Passed aug-assignment break composite test')

def test_init_argument_test():
    init_argument_test = """
moose: num
def __init__(_moose: num):
    self.moose = _moose

def returnMoose() -> num:
    return self.moose
    """

    c = get_contract_with_gas_estimation(init_argument_test, args=[5])
    assert c.returnMoose() == 5
    print('Passed init argument test')


def test_constructor_advanced_code():
    constructor_advanced_code = """
twox: num

def __init__(x: num):
    self.twox = x * 2

def get_twox() -> num:
    return self.twox
    """
    c = get_contract_with_gas_estimation(constructor_advanced_code, args=[5])
    assert c.get_twox() == 10


def test_constructor_advanced_code2():
    constructor_advanced_code2 = """
comb: num

def __init__(x: num[2], y: bytes <= 3, z: num):
    self.comb = x[0] * 1000 + x[1] * 100 + len(y) * 10 + z

def get_comb() -> num:
    return self.comb
    """
    c = get_contract_with_gas_estimation(constructor_advanced_code2, args=[[5,7], "dog", 8])
    assert c.get_comb() == 5738
    print("Passed advanced init argument tests")

def test_permanent_variables_test():
    permanent_variables_test = """
var: {a: num, b: num}
def __init__(a: num, b: num):
    self.var.a = a
    self.var.b = b

def returnMoose() -> num:
    return self.var.a * 10 + self.var.b
    """

    c = get_contract_with_gas_estimation(permanent_variables_test, args=[5, 7])
    assert c.returnMoose() == 57
    print('Passed init argument and variable member test')


def test_crowdfund():
    crowdfund = """

funders: {sender: address, value: wei_value}[num]
nextFunderIndex: num
beneficiary: address
deadline: timestamp
goal: wei_value
refundIndex: num
timelimit: timedelta

def __init__(_beneficiary: address, _goal: wei_value, _timelimit: timedelta):
    self.beneficiary = _beneficiary
    self.deadline = block.timestamp + _timelimit
    self.timelimit = _timelimit
    self.goal = _goal

@payable
def participate():
    assert block.timestamp < self.deadline
    nfi = self.nextFunderIndex
    self.funders[nfi].sender = msg.sender
    self.funders[nfi].value = msg.value
    self.nextFunderIndex = nfi + 1

@constant
def expired() -> bool:
    return block.timestamp >= self.deadline

@constant
def timestamp() -> timestamp:
    return block.timestamp

@constant
def deadline() -> timestamp:
    return self.deadline

@constant
def timelimit() -> timedelta:
    return self.timelimit

@constant
def reached() -> bool:
    return self.balance >= self.goal

def finalize():
    assert block.timestamp >= self.deadline and self.balance >= self.goal
    selfdestruct(self.beneficiary)

def refund():
    ind = self.refundIndex
    for i in range(ind, ind + 30):
        if i >= self.nextFunderIndex:
            self.refundIndex = self.nextFunderIndex
            return
        send(self.funders[i].sender, self.funders[i].value)
        self.funders[i].sender = 0x0000000000000000000000000000000000000000
        self.funders[i].value = 0
    self.refundIndex = ind + 30

    """

    c = get_contract(crowdfund, args=[t.a1, 50, 600])

    c.participate(value=5)
    assert c.timelimit() == 600
    assert c.deadline() - c.timestamp() == 600
    assert not c.expired()
    assert not c.reached()
    c.participate(value=49)
    assert c.reached()
    pre_bal = s.head_state.get_balance(t.a1)
    s.head_state.timestamp += 1000
    assert c.expired()
    c.finalize()
    post_bal = s.head_state.get_balance(t.a1)
    assert post_bal - pre_bal == 54

    c = get_contract(crowdfund, args=[t.a1, 50, 600])
    c.participate(value=1, sender=t.k3)
    c.participate(value=2, sender=t.k4)
    c.participate(value=3, sender=t.k5)
    c.participate(value=4, sender=t.k6)
    s.head_state.timestamp += 1000
    assert c.expired()
    assert not c.reached()
    pre_bals = [s.head_state.get_balance(x) for x in [t.a3, t.a4, t.a5, t.a6]]
    c.refund()
    post_bals = [s.head_state.get_balance(x) for x in [t.a3, t.a4, t.a5, t.a6]]
    assert [y-x for x, y in zip(pre_bals, post_bals)] == [1, 2, 3, 4]

    print('Passed composite crowdfund test')


def test_comment_test():
    comment_test = """

def foo() -> num:
    # Returns 3
    return 3
    """

    c = get_contract_with_gas_estimation(comment_test)
    assert c.foo() == 3
    print('Passed comment test')


def test_packing_test():
    packing_test = """
x: num
y: num[5]
z: {foo: num[3], bar: {a: num, b: num}[2]}
a: num

def foo() -> num:
    self.x = 1
    self.y[0] = 2
    self.y[4] = 4
    self.z.foo[0] = 8
    self.z.foo[2] = 16
    self.z.bar[0].a = 32
    self.z.bar[0].b = 64
    self.z.bar[1].a = 128
    self.z.bar[1].b = 256
    self.a = 512
    return self.x + self.y[0] + self.y[4] + self.z.foo[0] + self.z.foo[2] + \
        self.z.bar[0].a + self.z.bar[0].b + self.z.bar[1].a + self.z.bar[1].b + self.a

def fop() -> num:
    _x: num
    _y: num[5]
    _z: {foo: num[3], bar: {a: num, b: num}[2]}
    _a: num
    _x = 1
    _y[0] = 2
    _y[4] = 4
    _z.foo[0] = 8
    _z.foo[2] = 16
    _z.bar[0].a = 32
    _z.bar[0].b = 64
    _z.bar[1].a = 128
    _z.bar[1].b = 256
    _a = 512
    return _x + _y[0] + _y[4] + _z.foo[0] + _z.foo[2] + \
        _z.bar[0].a + _z.bar[0].b + _z.bar[1].a + _z.bar[1].b + _a
    """

    c = get_contract_with_gas_estimation(packing_test)
    assert c.foo() == 1023, c.foo()
    assert c.fop() == 1023, c.fop()
    print('Passed packing test')


def test_multi_setter_test():
    multi_setter_test = """
foo: num[3]
bar: num[3][3]
def foo() -> num:
    self.foo = [1, 2, 3]
    return(self.foo[0] + self.foo[1] * 10 + self.foo[2] * 100)

def fop() -> num:
    self.bar[0] = [1, 2, 3]
    self.bar[1] = [4, 5, 6]
    return self.bar[0][0] + self.bar[0][1] * 10 + self.bar[0][2] * 100 + \
        self.bar[1][0] * 1000 + self.bar[1][1] * 10000 + self.bar[1][2] * 100000

def goo() -> num:
    goo: num[3]
    goo = [1, 2, 3]
    return(goo[0] + goo[1] * 10 + goo[2] * 100)

def gop() -> num: # Following a standard naming scheme; nothing to do with the US republican party
    gar: num[3][3]
    gar[0] = [1, 2, 3]
    gar[1] = [4, 5, 6]
    return gar[0][0] + gar[0][1] * 10 + gar[0][2] * 100 + \
        gar[1][0] * 1000 + gar[1][1] * 10000 + gar[1][2] * 100000

def hoo() -> num:
    self.foo = None
    return(self.foo[0] + self.foo[1] * 10 + self.foo[2] * 100)

def hop() -> num:
    self.bar[1] = None
    return self.bar[0][0] + self.bar[0][1] * 10 + self.bar[0][2] * 100 + \
        self.bar[1][0] * 1000 + self.bar[1][1] * 10000 + self.bar[1][2] * 100000

def joo() -> num:
    goo: num[3]
    goo = [1, 2, 3]
    goo = None
    return(goo[0] + goo[1] * 10 + goo[2] * 100)

def jop() -> num:
    gar: num[3][3]
    gar[0] = [1, 2, 3]
    gar[1] = [4, 5, 6]
    gar[1] = None
    return gar[0][0] + gar[0][1] * 10 + gar[0][2] * 100 + \
        gar[1][0] * 1000 + gar[1][1] * 10000 + gar[1][2] * 100000

    """

    c = get_contract(multi_setter_test)
    assert c.foo() == 321
    assert c.fop() == 654321
    assert c.goo() == 321
    assert c.gop() == 654321
    assert c.hoo() == 0
    assert c.hop() == 321
    assert c.joo() == 0
    assert c.jop() == 321
    print('Passed multi-setter literal test')


def test_multi_setter_struct_test():
    multi_setter_struct_test = """
foo: {foo: num, bar: num}[3]
z: {foo: num[3], bar: {a: num, b: num}[2]}[2]

def foo() -> num:
    self.foo[0] = {foo: 1, bar: 2}
    self.foo[1] = {foo: 3, bar: 4}
    self.foo[2] = {foo: 5, bar: 6}
    return self.foo[0].foo + self.foo[0].bar * 10 + self.foo[1].foo * 100 + \
        self.foo[1].bar * 1000 + self.foo[2].foo * 10000 + self.foo[2].bar * 100000

def fop() -> num:
    self.z = [{foo: [1, 2, 3], bar: [{a: 4, b: 5}, {a: 2, b: 3}]},
              {foo: [6, 7, 8], bar: [{a: 9, b: 1}, {a: 7, b: 8}]}]
    return self.z[0].foo[0] + self.z[0].foo[1] * 10 + self.z[0].foo[2] * 100 + \
        self.z[0].bar[0].a * 1000 + self.z[0].bar[0].b * 10000 + self.z[0].bar[1].a * 100000 + self.z[0].bar[1].b * 1000000 + \
        self.z[1].foo[0] * 10000000 + self.z[1].foo[1] * 100000000 + self.z[1].foo[2] * 1000000000 + \
        self.z[1].bar[0].a * 10000000000 + self.z[1].bar[0].b * 100000000000 + \
        self.z[1].bar[1].a * 1000000000000 + self.z[1].bar[1].b * 10000000000000

def goo() -> num:
    goo: {foo: num, bar: num}[3]
    goo[0] = {foo: 1, bar: 2}
    goo[1] = {foo: 3, bar: 4}
    goo[2] = {foo: 5, bar: 6}
    return goo[0].foo + goo[0].bar * 10 + goo[1].foo * 100 + \
        goo[1].bar * 1000 + goo[2].foo * 10000 + goo[2].bar * 100000

def gop() -> num:
    zed = [{foo: [1, 2, 3], bar: [{a: 4, b: 5}, {a: 2, b: 3}]},
           {foo: [6, 7, 8], bar: [{a: 9, b: 1}, {a: 7, b: 8}]}]
    return zed[0].foo[0] + zed[0].foo[1] * 10 + zed[0].foo[2] * 100 + \
        zed[0].bar[0].a * 1000 + zed[0].bar[0].b * 10000 + zed[0].bar[1].a * 100000 + zed[0].bar[1].b * 1000000 + \
        zed[1].foo[0] * 10000000 + zed[1].foo[1] * 100000000 + zed[1].foo[2] * 1000000000 + \
        zed[1].bar[0].a * 10000000000 + zed[1].bar[0].b * 100000000000 + \
        zed[1].bar[1].a * 1000000000000 + zed[1].bar[1].b * 10000000000000
    """

    c = get_contract(multi_setter_struct_test)
    assert c.foo() == 654321
    assert c.fop() == 87198763254321
    assert c.goo() == 654321
    assert c.gop() == 87198763254321

    print('Passed multi-setter struct test')


def test_type_converter_setter_test():
    type_converter_setter_test = """
mom: {a: {c: num}[3], b: num}
non: {a: {c: decimal}[3], b:num}
pop: decimal[2][2]

def foo() -> num:
    self.mom = {a: [{c: 1}, {c: 2}, {c: 3}], b: 4}
    self.non = self.mom
    return floor(self.non.a[0].c + self.non.a[1].c * 10 + self.non.a[2].c * 100 + self.non.b * 1000)

def goo() -> num:
    self.pop = [[1, 2], [3, 4.0]]
    return floor(self.pop[0][0] + self.pop[0][1] * 10 + self.pop[1][0] * 100 + self.pop[1][1] * 1000)
    """

    c = get_contract(type_converter_setter_test)
    assert c.foo() == 4321
    assert c.foo() == 4321
    print('Passed type-conversion struct test')


def test_composite_setter_test():
    composite_setter_test = """
mom: {a: {c: num}[3], b:num}
qoq: {c: num}
def foo() -> num:
    self.mom = {a: [{c: 1}, {c: 2}, {c: 3}], b: 4}
    non = {c: 5}
    self.mom.a[0] = non
    non = {c: 6}
    self.mom.a[2] = non
    return self.mom.a[0].c + self.mom.a[1].c * 10 + self.mom.a[2].c * 100 + self.mom.b * 1000

def fop() -> num:
    popp = {a: [{c: 1}, {c: 2}, {c: 3}], b: 4}
    self.qoq = {c: 5}
    popp.a[0] = self.qoq
    self.qoq = {c: 6}
    popp.a[2] = self.qoq
    return popp.a[0].c + popp.a[1].c * 10 + popp.a[2].c * 100 + popp.b * 1000

def foq() -> num:
    popp = {a: [{c: 1}, {c: 2}, {c: 3}], b: 4}
    popp.a[0] = None
    popp.a[2] = None
    return popp.a[0].c + popp.a[1].c * 10 + popp.a[2].c * 100 + popp.b * 1000
    """

    c = get_contract(composite_setter_test)
    assert c.foo() == 4625
    assert c.fop() == 4625
    assert c.foq() == 4020
    print('Passed composite struct test')


def test_crowdfund2():
    crowdfund2 = """

funders: {sender: address, value: wei_value}[num]
nextFunderIndex: num
beneficiary: address
deadline: timestamp
goal: wei_value
refundIndex: num
timelimit: timedelta

def __init__(_beneficiary: address, _goal: wei_value, _timelimit: timedelta):
    self.beneficiary = _beneficiary
    self.deadline = block.timestamp + _timelimit
    self.timelimit = _timelimit
    self.goal = _goal

@payable
def participate():
    assert block.timestamp < self.deadline
    nfi = self.nextFunderIndex
    self.funders[nfi] = {sender: msg.sender, value: msg.value}
    self.nextFunderIndex = nfi + 1

@constant
def expired() -> bool:
    return block.timestamp >= self.deadline

@constant
def timestamp() -> timestamp:
    return block.timestamp

@constant
def deadline() -> timestamp:
    return self.deadline

@constant
def timelimit() -> timedelta:
    return self.timelimit

@constant
def reached() -> bool:
    return self.balance >= self.goal

def finalize():
    assert block.timestamp >= self.deadline and self.balance >= self.goal
    selfdestruct(self.beneficiary)

def refund():
    ind = self.refundIndex
    for i in range(ind, ind + 30):
        if i >= self.nextFunderIndex:
            self.refundIndex = self.nextFunderIndex
            return
        send(self.funders[i].sender, self.funders[i].value)
        self.funders[i] = None
    self.refundIndex = ind + 30

    """

    c = get_contract(crowdfund2, args=[t.a1, 50, 600])

    c.participate(value=5)
    assert c.timelimit() == 600
    assert c.deadline() - c.timestamp() == 600
    assert not c.expired()
    assert not c.reached()
    c.participate(value=49)
    assert c.reached()
    pre_bal = s.head_state.get_balance(t.a1)
    s.head_state.timestamp += 1000
    assert c.expired()
    c.finalize()
    post_bal = s.head_state.get_balance(t.a1)
    assert post_bal - pre_bal == 54

    c = get_contract(crowdfund2, args=[t.a1, 50, 600])
    c.participate(value=1, sender=t.k3)
    c.participate(value=2, sender=t.k4)
    c.participate(value=3, sender=t.k5)
    c.participate(value=4, sender=t.k6)
    s.head_state.timestamp += 1000
    assert c.expired()
    assert not c.reached()
    pre_bals = [s.head_state.get_balance(x) for x in [t.a3, t.a4, t.a5, t.a6]]
    c.refund()
    post_bals = [s.head_state.get_balance(x) for x in [t.a3, t.a4, t.a5, t.a6]]
    assert [y-x for x, y in zip(pre_bals, post_bals)] == [1, 2, 3, 4]

    print('Passed second composite crowdfund test')


def test_test_bytes():
    test_bytes = """
def foo(x: bytes <= 100) -> bytes <= 100:
    return x
    """

    c = get_contract(test_bytes)
    moo_result = c.foo(b'cow')
    assert moo_result == b'cow'

    print('Passed basic bytes test')

    assert c.foo(b'\x35' * 100) == b'\x35' * 100

    print('Passed max-length bytes test')

    try:
        c.foo(b'\x35' * 101)
        assert False
    except:
        pass

    print('Passed input-too-long test')


def test_test_bytes2():
    test_bytes2 = """
def foo(x: bytes <= 100) -> bytes <= 100:
    y = x
    return y
    """

    c = get_contract(test_bytes2)
    assert c.foo(b'cow') == b'cow'
    assert c.foo(b'') == b''
    assert c.foo(b'\x35' * 63) == b'\x35' * 63
    assert c.foo(b'\x35' * 64) == b'\x35' * 64
    assert c.foo(b'\x35' * 65) == b'\x35' * 65

    print('Passed string copying test')


def test_test_bytes3():
    test_bytes3 = """
x: num
maa: bytes <= 60
y: num

def __init__():
    self.x = 27
    self.y = 37

def set_maa(inp: bytes <= 60):
    self.maa = inp

def set_maa2(inp: bytes <= 60):
    ay = inp
    self.maa = ay

def get_maa() -> bytes <= 60:
    return self.maa

def get_maa2() -> bytes <= 60:
    ay = self.maa
    return ay

def get_xy() -> num:
    return self.x * self.y
    """

    c = get_contract(test_bytes3)
    c.set_maa(b"pig")
    assert c.get_maa() == b"pig"
    assert c.get_maa2() == b"pig"
    c.set_maa2(b"")
    assert c.get_maa() == b""
    assert c.get_maa2() == b""
    c.set_maa(b"\x44" * 60)
    assert c.get_maa() == b"\x44" * 60
    assert c.get_maa2() == b"\x44" * 60
    c.set_maa2(b"mongoose")
    assert c.get_maa() == b"mongoose"
    assert c.get_xy() == 999

    print('Passed advanced string copying test')


def test_test_bytes4():
    test_bytes4 = """
a: bytes <= 60
def foo(inp: bytes <= 60) -> bytes <= 60:
    self.a = inp
    self.a = None
    return self.a

def bar(inp: bytes <= 60) -> bytes <= 60:
    b = inp
    b = None
    return b
    """

    c = get_contract(test_bytes4)
    assert c.foo() == b"", c.foo()
    assert c.bar() == b""

    print('Passed string deleting test')


def test_test_bytes5():
    test_bytes5 = """
g: {a: bytes <= 50, b: bytes <= 50}

def foo(inp1: bytes <= 40, inp2: bytes <= 45):
    self.g = {a: inp1, b: inp2}

def check1() -> bytes <= 50:
    return self.g.a

def check2() -> bytes <= 50:
    return self.g.b

def bar(inp1: bytes <= 40, inp2: bytes <= 45) -> bytes <= 50:
    h = {a: inp1, b: inp2}
    return h.a

def bat(inp1: bytes <= 40, inp2: bytes <= 45) -> bytes <= 50:
    h = {a: inp1, b: inp2}
    return h.b

def quz(inp1: bytes <= 40, inp2: bytes <= 45):
    h = {a: inp1, b: inp2}
    self.g = h
    """

    c = get_contract(test_bytes5)
    c.foo(b"cow", b"horse")
    assert c.check1() == b"cow"
    assert c.check2() == b"horse"
    assert c.bar(b"pig", b"moose") == b"pig"
    assert c.bat(b"pig", b"moose") == b"moose"
    c.quz(b"badminton", b"fluffysheep")
    assert c.check1() == b"badminton"
    assert c.check2() == b"fluffysheep"

    print('Passed string struct test')


def test_test_slice():
    test_slice = """
def foo(inp1: bytes <= 10) -> bytes <= 3:
    x = 5
    s = slice(inp1, start=3, len=3)
    y = 7
    return s

def bar(inp1: bytes <= 10) -> num:
    x = 5
    s = slice(inp1, start=3, len=3)
    y = 7
    return x * y
    """

    c = get_contract(test_slice)
    x = c.foo(b"badminton")
    assert x == b"min", x

    assert c.bar(b"badminton") == 35

    print('Passed slice test')


def test_test_slice2():
    test_slice2 = """
def slice_tower_test(inp1: bytes <= 50) -> bytes <= 50:
    inp = inp1
    for i in range(1, 11):
        inp = slice(inp, start=1, len=30 - i * 2)
    return inp
    """

    c = get_contract_with_gas_estimation(test_slice2)
    x = c.slice_tower_test(b"abcdefghijklmnopqrstuvwxyz1234")
    assert x == b"klmnopqrst", x

    print('Passed advanced slice test')


def test_test_slice3():
    test_slice3 = """
x: num
s: bytes <= 50
y: num
def foo(inp1: bytes <= 50) -> bytes <= 50:
    self.x = 5
    self.s = slice(inp1, start=3, len=3)
    self.y = 7
    return self.s

def bar(inp1: bytes <= 50) -> num:
    self.x = 5
    self.s = slice(inp1, start=3, len=3)
    self.y = 7
    return self.x * self.y
    """

    c = get_contract(test_slice3)
    x = c.foo(b"badminton")
    assert x == b"min", x

    assert c.bar(b"badminton") == 35

    print('Passed storage slice test')


def test_test_slice4():
    test_slice4 = """
def foo(inp: bytes <= 10, start: num, len: num) -> bytes <= 10:
    return slice(inp, start=start, len=len)
    """

    c = get_contract(test_slice4)
    assert c.foo(b"badminton", 3, 3) == b"min"
    assert c.foo(b"badminton", 0, 9) == b"badminton"
    assert c.foo(b"badminton", 1, 8) == b"adminton"
    assert c.foo(b"badminton", 1, 7) == b"adminto"
    assert c.foo(b"badminton", 1, 0) == b""
    assert c.foo(b"badminton", 9, 0) == b""
    try:
        c.foo(b"badminton", 0, 10)
        assert False
    except:
        pass
    try:
        c.foo(b"badminton", 1, 9)
        assert False
    except:
        pass
    try:
        c.foo(b"badminton", 9, 1)
        assert False
    except:
        pass
    try:
        c.foo(b"badminton", 10, 0)
        assert False
    except:
        pass

    print('Passed slice edge case test')


def test_test_length():
    test_length = """
y: bytes <= 10
def foo(inp: bytes <= 10) -> num:
    x = slice(inp, start=1, len=5)
    self.y = slice(inp, start=2, len=4)
    return len(inp) * 100 + len(x) * 10 + len(self.y)
    """

    c = get_contract(test_length)
    assert c.foo(b"badminton") == 954, c.foo(b"badminton")
    print('Passed length test')


def test_test_concat():
    test_concat = """
def foo2(input1: bytes <= 50, input2: bytes <= 50) -> bytes <= 1000:
    return concat(input1, input2)

def foo3(input1: bytes <= 50, input2: bytes <= 50, input3: bytes <= 50) -> bytes <= 1000:
    return concat(input1, input2, input3)
    """

    c = get_contract(test_concat)
    assert c.foo2(b"h", b"orse") == b"horse"
    assert c.foo2(b"h", b"") == b"h"
    assert c.foo2(b"", b"") == b""
    assert c.foo2(b"", b"orse") == b"orse"
    assert c.foo3(b"Buffalo", b" ", b"buffalo") == b"Buffalo buffalo"
    assert c.foo2(b"\x36", b"\x35" * 32) == b"\x36" + b"\x35" * 32
    assert c.foo2(b"\x36" * 48, b"\x35" * 32) == b"\x36" * 48 + b"\x35" * 32
    assert c.foo3(b"horses" * 4, b"mice" * 7, b"crows" * 10) == b"horses" * 4 + b"mice" * 7 + b"crows" * 10
    print('Passed simple concat test')


def test_test_concat2():
    test_concat2 = """
def foo(inp: bytes <= 50) -> bytes <= 1000:
    x = inp
    return concat(x, inp, x, inp, x, inp, x, inp, x, inp)
    """

    c = get_contract(test_concat2)
    assert c.foo(b"horse" * 9 + b"viper") == (b"horse" * 9 + b"viper") * 10
    print('Passed second concat test')


def test_crazy_concat_code():
    crazy_concat_code = """
y: bytes <= 10

def krazykonkat(z: bytes <= 10) -> bytes <= 25:
    x = "cow"
    self.y = "horse"
    return concat(x, " ", self.y, " ", z)
    """

    c = get_contract(crazy_concat_code)

    assert c.krazykonkat(b"moose") == b'cow horse moose'

    print('Passed third concat test')


def test_string_literal_code():
    string_literal_code = """
def foo() -> bytes <= 5:
    return "horse"

def bar() -> bytes <= 10:
    return concat("b", "a", "d", "m", "i", "", "nton")

def baz() -> bytes <= 40:
    return concat("0123456789012345678901234567890", "12")

def baz2() -> bytes <= 40:
    return concat("01234567890123456789012345678901", "12")

def baz3() -> bytes <= 40:
    return concat("0123456789012345678901234567890", "1")

def baz4() -> bytes <= 100:
    return concat("01234567890123456789012345678901234567890123456789",
                  "01234567890123456789012345678901234567890123456789")
    """

    c = get_contract(string_literal_code)
    assert c.foo() == b"horse"
    assert c.bar() == b"badminton"
    assert c.baz() == b"012345678901234567890123456789012"
    assert c.baz2() == b"0123456789012345678901234567890112"
    assert c.baz3() == b"01234567890123456789012345678901"
    assert c.baz4() == b"0123456789" * 10

    print("Passed string literal test")


def test_kode():
    for i in range(95, 96, 97):
        kode = """
moo: bytes <= 100

def foo(s: num, L: num) -> bytes <= 100:
        x = 27
        r = slice("%s", start=s, len=L)
        y = 37
        if x * y == 999:
            return r

def bar(s: num, L: num) -> bytes <= 100:
        self.moo = "%s"
        x = 27
        r = slice(self.moo, start=s, len=L)
        y = 37
        if x * y == 999:
            return r

def baz(s: num, L: num) -> bytes <= 100:
        x = 27
        self.moo = slice("%s", start=s, len=L)
        y = 37
        if x * y == 999:
            return self.moo
        """ % (("c" * i), ("c" * i), ("c" * i))
        c = get_contract(kode)
        for e in range(63, 64, 65):
            for _s in range(31, 32, 33):
                o1 = c.foo(_s, e - _s)
                o2 = c.bar(_s, e - _s)
                o3 = c.baz(_s, e - _s)
                assert o1 == o2 == o3 == b"c" * (e - _s), (i, _s, e - _s, o1, o2, o3) 

    print("Passed string literal splicing fuzz-test")


def test_hash_code():
    hash_code = """
def foo(inp: bytes <= 100) -> bytes32:
    return sha3(inp)

def bar() -> bytes32:
    return sha3("inp")
    """

    c = get_contract(hash_code)
    for inp in (b"", b"cow", b"s" * 31, b"\xff" * 32, b"\n" * 33, b"g" * 64, b"h" * 65):
        assert c.foo(inp) == u.sha3(inp)

    assert c.bar() == u.sha3("inp")


def test_hash_code2():
    hash_code2 = """
def foo(inp: bytes <= 100) -> bool:
    return sha3(inp) == sha3("badminton")
    """
    c = get_contract(hash_code2)
    assert c.foo(b"badminto") is False
    assert c.foo(b"badminton") is True


def test_hash_code3():
    hash_code3 = """
test: bytes <= 100
def set_test(inp: bytes <= 100):
    self.test = inp

def tryy(inp: bytes <= 100) -> bool:
    return sha3(inp) == sha3(self.test)

def trymem(inp: bytes <= 100) -> bool:
    x = self.test
    return sha3(inp) == sha3(x)

def try32(inp: bytes32) -> bool:
    return sha3(inp) == sha3(self.test)
    """
    c = get_contract(hash_code3)
    c.set_test(b"")
    assert c.tryy(b"") is True
    assert c.trymem(b"") is True
    assert c.tryy(b"cow") is False
    c.set_test(b"cow")
    assert c.tryy(b"") is False
    assert c.tryy(b"cow") is True
    c.set_test(b"\x35" * 32)
    assert c.tryy(b"\x35" * 32) is True
    assert c.trymem(b"\x35" * 32) is True
    assert c.try32(b"\x35" * 32) is True
    assert c.tryy(b"\x35" * 33) is False
    c.set_test(b"\x35" * 33)
    assert c.tryy(b"\x35" * 32) is False
    assert c.trymem(b"\x35" * 32) is False
    assert c.try32(b"\x35" * 32) is False
    assert c.tryy(b"\x35" * 33) is True

    print("Passed SHA3 hash test")


def test_method_id_test():
    method_id_test = """
def double(x: num) -> num:
    return x * 2

def returnten() -> num:
    ans = raw_call(self, concat(method_id("double(int128)"), as_bytes32(5)), gas=50000, outsize=32)
    return as_num128(extract32(ans, 0))
    """
    c = get_contract(method_id_test)
    assert c.returnten() == 10
    print("Passed method ID test")


def test_ecrecover_test():
    ecrecover_test = """
def test_ecrecover(h: bytes32, v:num256, r:num256, s:num256) -> address:
    return ecrecover(h, v, r, s)

def test_ecrecover2() -> address:
    return ecrecover(0x3535353535353535353535353535353535353535353535353535353535353535,
                     as_num256(28),
                     as_num256(63198938615202175987747926399054383453528475999185923188997970550032613358815),
                     as_num256(6577251522710269046055727877571505144084475024240851440410274049870970796685))
    """

    c = get_contract(ecrecover_test)
    h = b'\x35' * 32
    k = b'\x46' * 32
    v, r, S = u.ecsign(h, k)
    assert c.test_ecrecover(h, v, r, S) == '0x' + u.encode_hex(u.privtoaddr(k))
    assert c.test_ecrecover2() == '0x' + u.encode_hex(u.privtoaddr(k))

    print("Passed ecrecover test")


def test_extract32_code():
    extract32_code = """
y: bytes <= 100
def extrakt32(inp: bytes <= 100, index: num) -> bytes32:
    return extract32(inp, index)

def extrakt32_mem(inp: bytes <= 100, index: num) -> bytes32:
    x = inp
    return extract32(x, index)

def extrakt32_storage(index: num, inp: bytes <= 100) -> bytes32:
    self.y = inp
    return extract32(self.y, index)
    """

    c = get_contract_with_gas_estimation(extract32_code)
    test_cases = (
        (b"c" * 31, 0),
        (b"c" * 32, 0),
        (b"c" * 32, -1),
        (b"c" * 33, 0),
        (b"c" * 33, 1),
        (b"c" * 33, 2),
        (b"cow" * 30, 0),
        (b"cow" * 30, 1),
        (b"cow" * 30, 31),
        (b"cow" * 30, 32),
        (b"cow" * 30, 33),
        (b"cow" * 30, 34),
        (b"cow" * 30, 58),
        (b"cow" * 30, 59),
    )

    for S, i in test_cases:
        expected_result = S[i: i + 32] if 0 <= i <= len(S) - 32 else None
        if expected_result is None:
            try:
                o = c.extrakt32(S, i)
                success = True
            except:
                success = False
            assert not success
        else:
            assert c.extrakt32(S, i) == expected_result
            assert c.extrakt32_mem(S, i) == expected_result
            assert c.extrakt32_storage(i, S) == expected_result

    print("Passed bytes32 extraction test")


def test_test_concat_bytes32():
    test_concat_bytes32 = """
def sandwich(inp: bytes <= 100, inp2: bytes32) -> bytes <= 164:
    return concat(inp2, inp, inp2)

def fivetimes(inp: bytes32) -> bytes <= 160:
    return concat(inp, inp, inp, inp, inp)
    """

    c = get_contract(test_concat_bytes32)
    assert c.sandwich(b"cow", b"\x35" * 32) == b"\x35" * 32 + b"cow" + b"\x35" * 32, c.sandwich(b"cow", b"\x35" * 32)
    assert c.sandwich(b"", b"\x46" * 32) == b"\x46" * 64
    assert c.sandwich(b"\x57" * 95, b"\x57" * 32) == b"\x57" * 159
    assert c.sandwich(b"\x57" * 96, b"\x57" * 32) == b"\x57" * 160
    assert c.sandwich(b"\x57" * 97, b"\x57" * 32) == b"\x57" * 161
    assert c.fivetimes(b"mongoose" * 4) == b"mongoose" * 20

    print("Passed concat bytes32 test")


def test_test_wei():
    test_wei = """
def return_2_finney() -> wei_value:
    return as_wei_value(2, finney)

def return_3_finney() -> wei_value:
    return as_wei_value(2 + 1, finney)

def return_2p5_ether() -> wei_value:
    return as_wei_value(2.5, ether)

def return_3p5_ether() -> wei_value:
    return as_wei_value(2.5 + 1, ether)

def return_2pow64_wei() -> wei_value:
    return as_wei_value(18446744.073709551616, szabo)
    """

    c = get_contract_with_gas_estimation(test_wei)

    assert c.return_2_finney() == 2 * 10**15
    assert c.return_3_finney() == 3 * 10**15, c.return_3_finney()
    assert c.return_2p5_ether() == 2.5 * 10**18
    assert c.return_3p5_ether() == 3.5 * 10**18
    assert c.return_2pow64_wei() == 2**64

    print("Passed wei value literals test")


def test_caller_code():
    caller_code = """
def foo() -> bytes <= 7:
    return raw_call(0x0000000000000000000000000000000000000004, "moose", gas=50000, outsize=5)

def bar() -> bytes <= 7:
    return raw_call(0x0000000000000000000000000000000000000004, "moose", gas=50000, outsize=3)

def baz() -> bytes <= 7:
    return raw_call(0x0000000000000000000000000000000000000004, "moose", gas=50000, outsize=7)
    """

    c = get_contract(caller_code)
    assert c.foo() == b"moose"
    assert c.bar() == b"moo"
    assert c.baz() == b"moose\x00\x00"

    print('Passed raw call test')


def test_extract32_code():
    extract32_code = """
def foo(inp: bytes <= 32) -> num:
    return extract32(inp, 0, type=num128)

def bar(inp: bytes <= 32) -> num256:
    return extract32(inp, 0, type=num256)

def baz(inp: bytes <= 32) -> bytes32:
    return extract32(inp, 0, type=bytes32)

def fop(inp: bytes <= 32) -> bytes32:
    return extract32(inp, 0)

def foq(inp: bytes <= 32) -> address:
    return extract32(inp, 0, type=address)
    """

    c = get_contract(extract32_code)
    assert c.foo(b"\x00" * 30 + b"\x01\x01") == 257
    assert c.bar(b"\x00" * 30 + b"\x01\x01") == 257
    try:
        c.foo(b"\x80" + b"\x00" * 30)
        success = True
    except:
        success = False
    assert not success
    assert c.bar(b"\x80" + b"\x00" * 31) == 2**255

    assert c.baz(b"crow" * 8) == b"crow" * 8
    assert c.fop(b"crow" * 8) == b"crow" * 8
    assert c.foq(b"\x00" * 12 + b"3" * 20) == "0x" + "3" * 40
    try:
        c.foq(b"crow" * 8)
        success = True
    except:
        success = False
    assert not success

    print('Passed extract32 test')


def test_bytes_to_num_code():
    bytes_to_num_code = """
def foo(x: bytes <= 32) -> num:
    return bytes_to_num(x)
    """

    c = get_contract(bytes_to_num_code)
    assert c.foo(b"") == 0
    try:
        c.foo(b"\x00")
        success = True
    except:
        success = False
    assert not success
    assert c.foo(b"\x01") == 1
    try:
        c.foo(b"\x00\x01")
        success = True
    except:
        success = False
    assert not success
    assert c.foo(b"\x01\x00") == 256
    assert c.foo(b"\x01\x00\x00\x00\x01") == 4294967297
    assert c.foo(b"\xff" * 32) == -1
    try:
        c.foo(b"\x80" + b"\xff" * 31)
        success = True
    except:
        success = False
    try:
        c.foo(b"\x01" * 33)
        success = True
    except:
        success = False
    print('Passed bytes_to_num tests')


def test_rlp_decoder_code():
    import rlp
    rlp_decoder_code = """
u: bytes <= 100

def foo() -> address:
    x = RLPList('\xf6\x9455555555555555555555\xa0GGGGGGGGGGGGGGGGGGGGGGGGGGGGGGGG', [address, bytes32])
    return x[0]

def fop() -> bytes32:
    x = RLPList('\xf6\x9455555555555555555555\xa0GGGGGGGGGGGGGGGGGGGGGGGGGGGGGGGG', [address, bytes32])
    return x[1]

def foq() -> bytes <= 100:
    x = RLPList('\xc5\x83cow\x03', [bytes, num])
    return x[0]

def fos() -> num:
    x = RLPList('\xc5\x83cow\x03', [bytes, num])
    return x[1]

def fot() -> num256:
    x = RLPList('\xc5\x83cow\x03', [bytes, num256])
    return x[1]

def qoo(inp: bytes <= 100) -> address:
    x = RLPList(inp, [address, bytes32])
    return x[0]

def qos(inp: bytes <= 100) -> num:
    x = RLPList(inp, [num, num])
    return x[0] + x[1]

def qot(inp: bytes <= 100):
    x = RLPList(inp, [num, num])

def qov(inp: bytes <= 100):
    x = RLPList(inp, [num256, num256])

def roo(inp: bytes <= 100) -> address:
    self.u = inp
    x = RLPList(self.u, [address, bytes32])
    return x[0]

def too(inp: bytes <= 100) -> bool:
    x = RLPList(inp, [bool])
    return x[0]

def voo(inp: bytes <= 1024) -> num:
    x = RLPList(inp, [num, num, bytes32, num, bytes32, bytes])
    return x[1]
    """
    c = get_contract(rlp_decoder_code)

    assert c.foo() == '0x' + '35' * 20
    assert c.fop() == b'G' * 32
    assert c.foq() == b'cow'
    assert c.fos() == 3
    assert c.fot() == 3
    assert c.qoo(b'\xf6\x9455555555555555555555\xa0GGGGGGGGGGGGGGGGGGGGGGGGGGGGGGGG') == '0x' + '35' * 20
    assert c.roo(b'\xf6\x9455555555555555555555\xa0GGGGGGGGGGGGGGGGGGGGGGGGGGGGGGGG') == '0x' + '35' * 20
    assert c.qos(rlp.encode([3, 30])) == 33
    assert c.qos(rlp.encode([3, 2**100 - 5])) == 2**100 - 2
    assert c.voo(rlp.encode([b'', b'\x01', b'\xbds\xc31\xf5=b\xa5\xcfy]\x0f\x05\x8f}\\\xf3\xe6\xea\x9d~\r\x96\xda\xdf:+\xdb4pm\xcc', b'', b'\x00\x00\x00\x00\x00\x00\x00\x00\x00\x00\x00\x00\x00\x00\x00\x00\x00\x00\x00\x00\x00\x00\x00\x00\x00\x00\x00\x00\x00\x00\x00\x00', b"\x00\x00\x00\x00\x00\x00\x00\x00\x00\x00\x00\x00\x00\x00\x00\x00\x00\x00\x00\x00\x00\x00\x00\x00\x00\x00\x00\x00\x00\x00\x00\x1b:\xcd\x85\x9b\x84`FD\xf9\xa8'\x8ezR\xd5\xc9*\xf5W\x1f\x14\xc2\x0cd\xa0\x17\xd4Z\xde\x9d\xc2\x18_\x82B\xc2\xaa\x82\x19P\xdd\xa2\xd0\xe9(\xcaO\xe2\xb1\x13s\x05yS\xc3q\xdb\x1eB\xe2g\xaa'\xba"])) == 1
    try:
        c.qot(rlp.encode([7, 2**160]))
        success = True
    except:
        success = False
    assert not success
    c.qov(rlp.encode([7, 2**160]))
    try:
        c.qov(rlp.encode([2**160]))
        success = True
    except:
        success = False
    assert not success
    try:
        c.qov(rlp.encode([b'\x03', b'\x00\x01']))
        success = True
    except:
        success = False
    assert not success
    c.qov(rlp.encode([b'\x03', b'\x01']))
    c.qov(rlp.encode([b'\x03', b'']))
    try:
        c.qov(rlp.encode([b'\x03', b'\x00']))
        success = True
    except:
        success = False
    assert not success
    assert c.too(rlp.encode([b'\x01'])) is True
    assert c.too(rlp.encode([b''])) is False
    try:
        c.too(rlp.encode([b'\x02']))
        success = True
    except:
        success = False
    assert not success
    try:
        c.too(rlp.encode([b'\x00']))
        success = True
    except:
        success = False
    assert not success

    print('Passed RLP decoder tests')


def test_getter_code():
    getter_code = """
x: public(wei_value)
y: public(num[5])
z: public(bytes <= 100)
w: public({
    a: wei_value,
    b: num[7],
    c: bytes <= 100,
    d: num[address],
    e: num[3][3],
    f: timestamp,
    g: wei_value
}[num])

def __init__():
    self.x = as_wei_value(7, wei)
    self.y[1] = 9
    self.z = "cow"
    self.w[1].a = 11
    self.w[1].b[2] = 13
    self.w[1].c = "horse"
    self.w[1].d[0x1234567890123456789012345678901234567890] = 15
    self.w[2].e[1][2] = 17
    self.w[3].f = 750
    self.w[3].g = 751
    """

    c = get_contract(getter_code)
    assert c.get_x() == 7
    assert c.get_y(1) == 9
    assert c.get_z() == b"cow"
    assert c.get_w__a(1) == 11
    assert c.get_w__b(1, 2) == 13
    assert c.get_w__c(1) == b"horse"
    assert c.get_w__d(1, "0x1234567890123456789012345678901234567890") == 15
    assert c.get_w__e(2, 1, 2) == 17
    assert c.get_w__f(3) == 750
    assert c.get_w__g(3) == 751

    print('Passed getter tests')


def test_konkat_code():
    konkat_code = """
ecks: bytes32

def foo(x: bytes32, y: bytes32) -> bytes <= 64:
    selfecks = x
    return concat(selfecks, y)

def goo(x: bytes32, y: bytes32) -> bytes <= 64:
    self.ecks = x
    return concat(self.ecks, y)

def hoo(x: bytes32, y: bytes32) -> bytes <= 64:
    return concat(x, y)
    """

    c = get_contract(konkat_code)
    assert c.foo(b'\x35' * 32, b'\x00' * 32) == b'\x35' * 32 + b'\x00' * 32
    assert c.goo(b'\x35' * 32, b'\x00' * 32) == b'\x35' * 32 + b'\x00' * 32
    assert c.hoo(b'\x35' * 32, b'\x00' * 32) == b'\x35' * 32 + b'\x00' * 32

    print('Passed second concat tests')


def test_conditional_return_code():
    conditional_return_code = """
def foo(i: bool) -> num:
    if i:
        return 5
    else:
        assert 2
        return 7
    return 11
    """

    c = get_contract_with_gas_estimation(conditional_return_code)
    assert c.foo(True) == 5
    assert c.foo(False) == 7

    print('Passed conditional return tests')


def test_large_input_code():
    large_input_code = """
def foo(x: num) -> num:
    return 3
    """

    c = get_contract_with_gas_estimation(large_input_code)
    c.foo(1274124)
    c.foo(2**120)
    try:
        c.foo(2**130)
        success = True
    except:
        success = False
    assert not success


def test_large_input_code_2():
    large_input_code_2 = """
def __init__(x: num):
    y = x

def foo() -> num:
    return 5
    """

    c = get_contract(large_input_code_2, args=[17], sender=t.k0, value=0)
    try:
        c = get_contract(large_input_code_2, args=[2**130], sender=t.k0, value=0)
        success = True
    except:
        success = False
    assert not success

    print('Passed invalid input tests')


def test_loggy_code():
    loggy_code = """
s: bytes <= 100

def foo():
    raw_log([], "moo")

def goo():
    raw_log([0x1234567812345678123456781234567812345678123456781234567812345678], "moo2")

def hoo():
    self.s = "moo3"
    raw_log([], self.s)

def ioo(inp: bytes <= 100):
    raw_log([], inp)
    """

    c = get_contract(loggy_code)
    c.foo()
    assert s.head_state.receipts[-1].logs[0].data == b'moo'
    c.goo()
    assert s.head_state.receipts[-1].logs[0].data == b'moo2'
    assert s.head_state.receipts[-1].logs[0].topics == [0x1234567812345678123456781234567812345678123456781234567812345678]
    c.hoo()
    assert s.head_state.receipts[-1].logs[0].data == b'moo3'
    c.ioo(b"moo4")
    assert s.head_state.receipts[-1].logs[0].data == b'moo4'
    print("Passed raw log tests")


def test_test_bitwise():
    test_bitwise = """
def _bitwise_and(x: num256, y: num256) -> num256:
    return bitwise_and(x, y)

def _bitwise_or(x: num256, y: num256) -> num256:
    return bitwise_or(x, y)

def _bitwise_xor(x: num256, y: num256) -> num256:
    return bitwise_xor(x, y)

def _bitwise_not(x: num256) -> num256:
    return bitwise_not(x)

def _shift(x: num256, y: num) -> num256:
    return shift(x, y)
    """

    c = get_contract(test_bitwise)
    x = 126416208461208640982146408124
    y = 7128468721412412459
    assert c._bitwise_and(x, y) == (x & y)
    assert c._bitwise_or(x, y) == (x | y)
    assert c._bitwise_xor(x, y) == (x ^ y)
    assert c._bitwise_not(x) == 2**256 - 1 - x
    assert c._shift(x, 3) == x * 8
    assert c._shift(x, 255) == 0
    assert c._shift(y, 255) == 2**255
    assert c._shift(x, 256) == 0
    assert c._shift(x, 0) == x
    assert c._shift(x, -1) == x // 2
    assert c._shift(x, -3) == x // 8
    assert c._shift(x, -256) == 0

    print("Passed bitwise operation tests")


def test_num256_code():
    num256_code = """
def _num256_add(x: num256, y: num256) -> num256:
    return num256_add(x, y)

def _num256_sub(x: num256, y: num256) -> num256:
    return num256_sub(x, y)

def _num256_mul(x: num256, y: num256) -> num256:
    return num256_mul(x, y)

def _num256_div(x: num256, y: num256) -> num256:
    return num256_div(x, y)

def _num256_gt(x: num256, y: num256) -> bool:
    return num256_gt(x, y)

def _num256_ge(x: num256, y: num256) -> bool:
    return num256_ge(x, y)

def _num256_lt(x: num256, y: num256) -> bool:
    return num256_lt(x, y)

def _num256_le(x: num256, y: num256) -> bool:
    return num256_le(x, y)
    """

    c = get_contract_with_gas_estimation(num256_code)
    x = 126416208461208640982146408124
    y = 7128468721412412459

    assert c._num256_add(x, y) == x + y
    assert c._num256_sub(x, y) == x - y
    assert c._num256_sub(y, x) == 2**256 + y - x
    assert c._num256_mul(x, y) == x * y
    assert c._num256_mul(2**128, 2**128) == 0
    assert c._num256_div(x, y) == x // y
    assert c._num256_div(y, x) == 0
    assert c._num256_gt(x, y) is True
    assert c._num256_ge(x, y) is True
    assert c._num256_le(x, y) is False
    assert c._num256_lt(x, y) is False
    assert c._num256_gt(x, x) is False
    assert c._num256_ge(x, x) is True
    assert c._num256_le(x, x) is True
    assert c._num256_lt(x, x) is False
    assert c._num256_lt(y, x) is True

    print("Passed num256 operation tests")


def test_selfcall_code():
    selfcall_code = """
def foo() -> num:
    return 3

def bar() -> num:
    return self.foo()
    """

    c = get_contract(selfcall_code)
    assert c.bar() == 3

    print("Passed no-argument self-call test")


def test_selfcall_code_2():
    selfcall_code_2 = """
def double(x: num) -> num:
    return x * 2

def returnten() -> num:
    return self.double(5)

def _hashy(x: bytes32) -> bytes32:
    return sha3(x)

def return_hash_of_rzpadded_cow() -> bytes32:
    return self._hashy(0x636f770000000000000000000000000000000000000000000000000000000000)
    """

    c = get_contract(selfcall_code_2)
    assert c.returnten() == 10
    assert c.return_hash_of_rzpadded_cow() == u.sha3(b'cow' + b'\x00' * 29)

    print("Passed single fixed-size argument self-call test")


def test_selfcall_code_3():
    selfcall_code_3 = """
def _hashy2(x: bytes <= 100) -> bytes32:
    return sha3(x)

def return_hash_of_cow_x_30() -> bytes32:
    return self._hashy2("cowcowcowcowcowcowcowcowcowcowcowcowcowcowcowcowcowcowcowcowcowcowcowcowcowcowcowcowcowcow")

def _len(x: bytes <= 100) -> num:
    return len(x)

def returnten() -> num:
    return self._len("badminton!")
    """

    c = get_contract(selfcall_code_3)
    assert c.return_hash_of_cow_x_30() == u.sha3(b'cow' * 30)
    assert c.returnten() == 10

    print("Passed single variable-size argument self-call test")


def test_selfcall_code_4():
    selfcall_code_4 = """
def summy(x: num, y: num) -> num:
    return x + y

def catty(x: bytes <= 5, y: bytes <= 5) -> bytes <= 10:
    return concat(x, y)

def slicey1(x: bytes <= 10, y: num) -> bytes <= 10:
    return slice(x, start=0, len=y)

def slicey2(y: num, x: bytes <= 10) -> bytes <= 10:
    return slice(x, start=0, len=y)

def returnten() -> num:
    return self.summy(3, 7)

def return_mongoose() -> bytes <= 10:
    return self.catty("mon", "goose")

def return_goose() -> bytes <= 10:
    return self.slicey1("goosedog", 5)

def return_goose2() -> bytes <= 10:
    return self.slicey2(5, "goosedog")
    """

    c = get_contract(selfcall_code_4)
    assert c.returnten() == 10
    assert c.return_mongoose() == b"mongoose"
    assert c.return_goose() == b"goose"
    assert c.return_goose2() == b"goose"

    print("Passed multi-argument self-call test")

def test_selfcall_code_5():
    selfcall_code_5 = """
counter: num

def increment():
    self.counter += 1

def returnten() -> num:
    for i in range(10):
        self.increment()
    return self.counter
    """
    c = get_contract(selfcall_code_5)
    assert c.returnten() == 10

    print("Passed self-call statement test")


def test_selfcall_code_6():
    selfcall_code_6 = """
excls: bytes <= 32

def set_excls(arg: bytes <= 32):
    self.excls = arg

def underscore() -> bytes <= 1:
    return "_"

def hardtest(x: bytes <= 100, y: num, z: num, a: bytes <= 100, b: num, c: num) -> bytes <= 201:
    return concat(slice(x, start=y, len=z), self.underscore(), slice(a, start=b, len=c))

def return_mongoose_revolution_32_excls() -> bytes <= 201:
    self.set_excls("!!!!!!!!!!!!!!!!!!!!!!!!!!!!!!!!")
    return self.hardtest("megamongoose123", 4, 8, concat("russian revolution", self.excls), 8, 42)
    """

    c = get_contract(selfcall_code_6)
    assert c.return_mongoose_revolution_32_excls() == b"mongoose_revolution" + b"!" * 32

    print("Passed composite self-call test")


def test_clamper_test_code():
    clamper_test_code = """
def foo(s: bytes <= 3) -> bytes <= 3:
    return s
    """

    c = get_contract(clamper_test_code, value=1)
    assert c.foo(b"ca") == b"ca"
    assert c.foo(b"cat") == b"cat"
    try:
        c.foo(b"cate")
        success = True
    except t.TransactionFailed:
        success = False
    assert not success

    print("Passed bytearray clamping test")


def test_multiple_levels():
    inner_code = """
def returnten() -> num:
    return 10
    """

    c = get_contract(inner_code)

    outer_code = """
def create_and_call_returnten(inp: address) -> num:
    x = create_with_code_of(inp)
    o = extract32(raw_call(x, "\xd0\x1f\xb1\xb8", outsize=32, gas=50000), 0, type=num128)
    return o

def create_and_return_forwarder(inp: address) -> address:
    return create_with_code_of(inp)
    """

    c2 = get_contract(outer_code)
    assert c2.create_and_call_returnten(c.address) == 10
    expected_forwarder_code_mask = b'`.`\x0c`\x009`.`\x00\xf36`\x00`\x007a\x10\x00`\x006`\x00s\x00\x00\x00\x00\x00\x00\x00\x00\x00\x00\x00\x00\x00\x00\x00\x00\x00\x00\x00\x00Z\xf4\x15XWa\x10\x00`\x00\xf3'[12:]
    c3 = c2.create_and_return_forwarder(c.address)
    assert s.head_state.get_code(c3)[:15] == expected_forwarder_code_mask[:15]
    assert s.head_state.get_code(c3)[35:] == expected_forwarder_code_mask[35:]

    print('Passed forwarder test')
    # TODO: This one is special
    print('Gas consumed: %d' % (s.head_state.receipts[-1].gas_used - s.head_state.receipts[-2].gas_used - s.last_tx.intrinsic_gas_used))


def test_multiple_levels2():
    inner_code = """
def returnten() -> num:
    assert False
    return 10
    """

    c = get_contract_with_gas_estimation(inner_code)

    outer_code = """
def create_and_call_returnten(inp: address) -> num:
    x = create_with_code_of(inp)
    o = extract32(raw_call(x, "\xd0\x1f\xb1\xb8", outsize=32, gas=50000), 0, type=num128)
    return o

def create_and_return_forwarder(inp: address) -> address:
    return create_with_code_of(inp)
    """

    c2 = get_contract_with_gas_estimation(outer_code)
    try:
        c2.create_and_call_returnten(c.address)
        success = True
    except:
        success = False
    assert not success

    print('Passed forwarder exception test')


def test_list_tester_code():
    list_tester_code = """
z: num[3]
z2: num[2][2]
z3: num[2]

def foo(x: num[3]) -> num:
    return x[0] + x[1] + x[2]

def goo(x: num[2][2]) -> num:
    return x[0][0] + x[0][1] + x[1][0] * 10 + x[1][1] * 10

def hoo(x: num[3]) -> num:
    y = x
    return y[0] + x[1] + y[2]

def joo(x: num[2][2]) -> num:
    y = x
    y2 = x[1]
    return y[0][0] + y[0][1] + y2[0] * 10 + y2[1] * 10

def koo(x: num[3]) -> num:
    self.z = x
    return self.z[0] + x[1] + self.z[2]

def loo(x: num[2][2]) -> num:
    self.z2 = x
    self.z3 = x[1]
    return self.z2[0][0] + self.z2[0][1] + self.z3[0] * 10 + self.z3[1] * 10
    """

    c = get_contract(list_tester_code)
    assert c.foo([3,4,5]) == 12
    assert c.goo([[1,2],[3,4]]) == 73
    assert c.hoo([3,4,5]) == 12
    assert c.joo([[1,2],[3,4]]) == 73
    assert c.koo([3,4,5]) == 12
    assert c.loo([[1,2],[3,4]]) == 73
    print("Passed list tests")


def test_list_output_tester_code():
    list_output_tester_code = """
z: num[2]

def foo() -> num[2]:
    return [3, 5]

def goo() -> num[2]:
    x = [3, 5]
    return x

def hoo() -> num[2]:
    self.z = [3, 5]
    return self.z

def joo() -> num[2]:
    self.z = [3, 5]
    x = self.z
    return x

def koo() -> num[2][2]:
    return [[1,2],[3,4]]

def loo() -> num[2][2]:
    x = [[1,2],[3,4]]
    return x

def moo() -> num[2][2]:
    x = [1,2]
    return [x,[3,4]]

def noo(inp: num[2]) -> num[2]:
    return inp

def poo(inp: num[2][2]) -> num[2][2]:
    return inp

def qoo(inp: num[2]) -> num[2][2]:
    return [inp,[3,4]]

def roo(inp: num[2]) -> decimal[2][2]:
    return [inp,[3,4]]
    """

    c = get_contract(list_output_tester_code)
    assert c.foo() == [3,5]
    assert c.goo() == [3,5]
    assert c.hoo() == [3,5]
    assert c.joo() == [3,5]
    assert c.koo() == [[1,2],[3,4]]
    assert c.loo() == [[1,2],[3,4]]
    assert c.moo() == [[1,2],[3,4]]
    assert c.noo([3,5]) == [3,5]
    assert c.poo([[1,2],[3,4]]) == [[1,2],[3,4]]
    assert c.qoo([1,2]) == [[1,2],[3,4]]
    assert c.roo([1,2]) == [[1.0,2.0],[3.0,4.0]]

    print("Passed list output tests")


def test_internal_test():
    internal_test = """
@internal
def a() -> num:
    return 5

def returnten() -> num:
    return self.a() * 2
    """

    c = get_contract(internal_test)
    assert c.returnten() == 10

    print("Passed internal function test")


def test_minmax():
    minmax_test = """
def foo() -> decimal:
    return min(3, 5) + max(10, 20) + min(200.1, 400) + max(3000, 8000.02) + min(50000.003, 70000.004)

def goo() -> num256:
    return num256_add(min(as_num256(3), as_num256(5)), max(as_num256(40), as_num256(80)))
    """

    c = get_contract(minmax_test)
    assert c.foo() == 58223.123
    assert c.goo() == 83

    print("Passed min/max test")<|MERGE_RESOLUTION|>--- conflicted
+++ resolved
@@ -1,11 +1,6 @@
-<<<<<<< HEAD
+import pytest
 from .setup_transaction_tests import chain as s, tester as t, ethereum_utils as u, check_gas, \
     get_contract_with_gas_estimation, get_contract
-
-=======
-import pytest
-from .setup_transaction_tests import chain as s, tester as t, ethereum_utils as u, check_gas
->>>>>>> bc5655aa
 
 def test_null_code():
     null_code = """
