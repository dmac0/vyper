--- conflicted
+++ resolved
@@ -69,11 +69,7 @@
     tests/parser/functions/test_return.py
     tests/parser/functions/test_return_tuple.py
     tests/parser/functions/test_send.py
-<<<<<<< HEAD
     tests/parser/integration/test_basics.py
-=======
-    tests/parser/globals/test_setters.py
->>>>>>> ee1b7e8f
     tests/parser/syntax/test_as_wei_value.py
     tests/parser/syntax/test_block.py
     tests/parser/syntax/test_constants.py
